#!/usr/bin/env python3

#
# Run the test, check it completed successfully
#

from __future__ import print_function
try:
    from builtins import str
except:
    pass
from boututils.run_wrapper import shell, shell_safe, launch_safe, getmpirun
from boutdata.collect import collect
from sys import stdout, exit

MPIRUN=getmpirun()

print("Making DataIterator test")
<<<<<<< HEAD
s, out = launch_safe("make > make.log",pipe=True)
=======
shell_safe("make > make.log",pipe=True)
errors=[]
>>>>>>> ba8c7929

for nproc in [1,2,4]:
    for mproc in [1,2,3,4]:
        cmd = "./test_dataiterator"

        print("   %d processors...." % (nproc))

        stdout.write("\tflags '"+f+"' ... ")

        shell("rm data/BOUT.dmp.* 2> err.log")

        # Run the case
        s, out = launch(cmd+" "+f, runcmd=MPIRUN, nproc=nproc, mthread=mproc, pipe=True)
        with open("run.log."+str(nproc)+"."+str(mproc), "w") as f:
            f.write(out)
        if s:
            errors.append([n,m,s,out])

if errors:
    print(" => Some data iteration tests failed")
    for n,m,s,out in errors:
        print("Run with n=%d mpi threads and m=%d openmp threads failed.",n,m)
    print()
    for n,m,s,out in errors:
        print(" * Run n=%d m=%d - exit %d\nError was:\n\n%s\n\n",n,m,s,out)
    print()
    exit(1)
else:
    print(" => All data iteration tests passed")<|MERGE_RESOLUTION|>--- conflicted
+++ resolved
@@ -16,12 +16,8 @@
 MPIRUN=getmpirun()
 
 print("Making DataIterator test")
-<<<<<<< HEAD
-s, out = launch_safe("make > make.log",pipe=True)
-=======
 shell_safe("make > make.log",pipe=True)
 errors=[]
->>>>>>> ba8c7929
 
 for nproc in [1,2,4]:
     for mproc in [1,2,3,4]:
