#!/usr/bin/env python3

"""
Collect all data from BOUT.dmp.* files and create a single output file.

Output file named BOUT.dmp.nc by default

Useful because this discards ghost cell data (that is only useful for debugging)
and because single files are quicker to download.

When run as script:
    - first command line argument specifies data directory (default is the
      current directory where the script is run)
    - optional argument "--outputname <name>" can be given to change the name
      of the output file
"""

from boutdata.data import BoutOutputs
from boututils.datafile import DataFile
from boututils.boutarray import BoutArray
import numpy
import os
<<<<<<< HEAD
from zoidberg import progress as bar
=======
import tempfile
import shutil
import glob
>>>>>>> 197830d2

def squashoutput(datadir=".", outputname="BOUT.dmp.nc", format="NETCDF4", tind=None,
                 xind=None, yind=None, zind=None, singleprecision=False, compress=False,
                 least_significant_digit=None, quiet=False, complevel=None, append=False,
<<<<<<< HEAD
                 delete=False, progress=False):
=======
                 delete=False, docontinue=False):
>>>>>>> 197830d2
    """
    Collect all data from BOUT.dmp.* files and create a single output file.

    Parameters
    ----------
    datadir : str
        Directory where dump files are and where output file will be created.
        default "."
    outputname : str
        Name of the output file. File suffix specifies whether to use NetCDF or
        HDF5 (see boututils.datafile.DataFile for suffixes).
        default "BOUT.dmp.nc"
    format : str
        format argument passed to DataFile
        default "NETCDF4"
    tind : slice, int, or [int, int, int]
        tind argument passed to collect
        default None
    xind : slice, int, or [int, int, int]
        xind argument passed to collect
        default None
    yind : slice, int, or [int, int, int]
        yind argument passed to collect
        default None
    zind : slice, int, or [int, int, int]
        zind argument passed to collect
        default None
    singleprecision : bool
        If true convert data to single-precision floats
        default False
    compress : bool
        If true enable compression in the output file
    least_significant_digit : int or None
        How many digits should be retained? Enables lossy
        compression. Default is lossless compression. Needs
        compression to be enabled.
    complevel : int or None
        Compression level, 1 should be fastest, and 9 should yield
        highest compression.
    quiet : bool
        Be less verbose. default False
    append : bool
        Append to existing squashed file
    delete : bool
        Delete the original files after squashing.
<<<<<<< HEAD
    progress : bool
        Print a progress bar
=======
    docontinue : bool
        Try to progress a previously interrupted squash
>>>>>>> 197830d2
    """

    fullpath = os.path.join(datadir,outputname)

    if append:
        datadirnew = tempfile.mkdtemp(dir=datadir)
        for f in glob.glob(datadir+"/BOUT.dmp.*.??"):
            if not quiet:
                print("moving",f)
            shutil.move(f,datadirnew)
        oldfile=datadirnew+"/"+outputname
        datadir=datadirnew
    if docontinue:
        if append:
            raise NotImplemented("append & docontinue: Case not handled")
        datadirtmp = tempfile.mkdtemp(dir=datadir)
        shutil.move(fullpath,datadirtmp)

    if os.path.isfile(fullpath) and not append:
        raise ValueError(fullpath+" already exists. Collect may try to read from this file, which is presumably not desired behaviour.")

    # useful object from BOUT pylib to access output data
    outputs = BoutOutputs(datadir, info=False, xguards=True, yguards=True, tind=tind, xind=xind, yind=yind, zind=zind)
    outputvars = outputs.keys()
    # Read a value to cache the files
    outputs[outputvars[0]]

    if append:
        # move only after the file list is cached
        shutil.move(fullpath,oldfile)

    if docontinue:
        shutil.move(os.path.join(datadirtmp,outputname),datadir)
        os.rmdir(datadirtmp)

    t_array_index = outputvars.index("t_array")
    outputvars.append(outputvars.pop(t_array_index))

    if progress:
        sizes_=outputs.sizes()
        sizes={}
        total=0
        for var,size in sizes_.items():
            cur=1
            for s in size:
                cur*=s
            total+=cur
            sizes[var]=cur
        sizes_=None
        done=0

    kwargs={}
    if compress:
        kwargs['zlib']=True
        if least_significant_digit is not None:
            kwargs['least_significant_digit']=least_significant_digit
        if complevel is not None:
            kwargs['complevel']=complevel
    if append:
        old=DataFile(oldfile)
    create=True
    if docontinue:
        create=False
    # Create single file for output and write data
    with DataFile(fullpath,create=create,write=True,format=format, **kwargs) as f:
        for varname in outputvars:
            if not quiet:
                print(varname)

            if docontinue:
                if varname in f.keys():
                    continue

            var = outputs[varname]
            if append:
                dims=old.dimensions(varname)
                if 't' in dims:
                    varold=old[varname]
                    var=BoutArray(numpy.append(varold,var,axis=0),var.attributes)

            if singleprecision:
                if not isinstance(var, int):
                    var = BoutArray(numpy.float32(var), var.attributes)

            f.write(varname, var)
            if progress:
                done+=sizes[varname]
                bar.update_progress(done/total,zoidberg=True)


    if delete:
        if append:
            os.remove(oldfile)
        for f in glob.glob(datadir+"/BOUT.dmp.*.??"):
            if not quiet:
                print("Deleting",f)
            os.remove(f)
        if append:
            os.rmdir(datadir)<|MERGE_RESOLUTION|>--- conflicted
+++ resolved
@@ -18,24 +18,17 @@
 from boutdata.data import BoutOutputs
 from boututils.datafile import DataFile
 from boututils.boutarray import BoutArray
+from zoidberg import progress as bar
 import numpy
 import os
-<<<<<<< HEAD
-from zoidberg import progress as bar
-=======
 import tempfile
 import shutil
 import glob
->>>>>>> 197830d2
 
 def squashoutput(datadir=".", outputname="BOUT.dmp.nc", format="NETCDF4", tind=None,
                  xind=None, yind=None, zind=None, singleprecision=False, compress=False,
                  least_significant_digit=None, quiet=False, complevel=None, append=False,
-<<<<<<< HEAD
-                 delete=False, progress=False):
-=======
-                 delete=False, docontinue=False):
->>>>>>> 197830d2
+                 delete=False, progress=False, docontinue=False):
     """
     Collect all data from BOUT.dmp.* files and create a single output file.
 
@@ -81,13 +74,10 @@
         Append to existing squashed file
     delete : bool
         Delete the original files after squashing.
-<<<<<<< HEAD
     progress : bool
         Print a progress bar
-=======
     docontinue : bool
         Try to progress a previously interrupted squash
->>>>>>> 197830d2
     """
 
     fullpath = os.path.join(datadir,outputname)
