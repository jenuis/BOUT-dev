"""
<<<<<<< HEAD
    Creates spectrograms using the Gabor transform to maintain time and frequency resolution
    
    (spectrogram, frequency, time) = spectrogram(data, dt, sigma, clip=1, optimise_clip=True, nskip=1)
    
    three arguments are required:
    
=======
Creates spectrograms using the Gabor transform to maintain time and frequency resolution

(spectrogram, frequency) = spectrogram(data, dt, sigma)

four arguments are required:

>>>>>>> 738c17e6
	data  - the time series you want spectrogrammed
	dt    - time resolution
	sigma - used in the Gabor transform, will balance time and frequency resolution
		suggested value is 1.0, but may need to be adjusted manually
		until result is as desired
		
		IF bands are too tall raise sigma
		IF bands are too wide, lower sigma
<<<<<<< HEAD
		  
    optional keyword:
    
	clip = 1.0 - optional keyword, makes the spectrogram run faster, but decreases frequency resolution
				clip is by what factor the time spectrum should be clipped by --> N_new = N / clip
		      
	optimise_clip = True - optional keyword, if true (default) will change the data length to be 2^N 
				(rounded down from your inputed clip value) to make FFT's fast
	
	nskip = 1.0 - optional keyword, scales final time axis, skipping points over which to centre the 
				gaussian window for the FFT's
	
	
    NOTE: Very early and very late times will have some issues due to the method - truncate them after
	    taking the spectrogram if they are below your required standards
	  
    NOTE: If you are seeing issues at the top or bottom of the frequency range, you need a longer time series
    
    written by: Jarrod Leddy
    updated:    23/06/2016
=======
		
optional keyword:

	clip = 1.0  - optional keyword, makes the spectrogram run faster, but decreases frequency resolution
		clip is by what factor the time spectrum should be clipped by --> N_new = N / clip
	
	plot = True - do you want it to plot the data for you? (True/False)
	
	
NOTE: Very early and very late times will have some issues due to the method - truncate them after
	taking the spectrogram if they are below your required standards
	
NOTE: If you are seeing issues at the top or bottom of the frequency range, you need a longer time series

written by: Jarrod Leddy
updated:    4/10/2013
>>>>>>> 738c17e6

"""
from __future__ import print_function
from __future__ import division
from builtins import range

try:
	from numpy import arange,zeros,exp,power,transpose,sin,cos,linspace,min,max
	from scipy import fftpack,pi
	from scipy import pi
<<<<<<< HEAD

except ImportError:
	print("ERROR: NumPy or SciPy module not available")
	raise

def spectrogram(data, dx, sigma, clip=1.0, optimise_clipping=True, nskip=1.0):
	n = data.size
	nnew = int(n/nskip)
	xx = arange(n)*dx
	xxnew = arange(nnew)*dx*nskip
	sigma = sigma * dx
    
	n_clipped = int(n/clip)
	
	# check to see if n_clipped is near a 2^n factor for speed
	if(optimise_clipping):
		nn = n_clipped
		two_count = 1
		while(1):
			nn = nn/2.0
			if(nn <= 2.0):
				n_clipped = 2**two_count
				print('clipping window length from ',n,' to ',n_clipped,' points')
				break
			else:
				two_count += 1
	else:
		print('using full window length: ',n_clipped,' points')

	halfclip = int(n_clipped/2)
	spectra = zeros((nnew,halfclip))

	omega = fftpack.fftfreq(n_clipped, dx)
	omega = omega[0:halfclip]

	for i in range(nnew):
		beg = i*nskip-halfclip
		end = i*nskip+halfclip-1

		if beg < 0:
			end = end-beg
			beg = 0
		elif end >= n:
			end = n-1
			beg = end - n_clipped + 1 

		gaussian = 1.0 / (sigma * 2.0 * pi) * exp(-0.5 * power(( xx[beg:end] - xx[i*nskip] ),2.0) / (2.0 * sigma) )
		fftt = abs(fftpack.fft(data[beg:end] * gaussian))
		fftt = fftt[:halfclip]
		spectra[i,:] = fftt

	return (transpose(spectra), omega, xxnew)

def test_spectrogram(n, d, s):

	try:
		import matplotlib.pyplot as plt
	except ImportError:
		print("ERROR: MatPlotLib module not available")
		raise
	"""
	Function used to test the performance of spectrogram with various values of sigma
	"""
	nskip = 10
=======
	import matplotlib.pyplot as plt

except ImportError:
	print "ERROR: NumPy or SciPy module not available"
	raise
	
def spectrogram(data, dx, sigma, clip=1.0, plot=True):
	n = data.size
	xx = arange(n)*dx
	sigma = sigma * 0.01 * dx
	
	if clip: # clip to 6 std dev on either side for speed
		
		n_clipped = int(n/clip)
		
		spectra = zeros((n,n_clipped/2))
	
		omega = fftpack.fftfreq(n_clipped, dx)
		omega = omega[0:n_clipped/2]
	
		for i in range(n):
			beg = i-n_clipped/2
			end = i+n_clipped/2-1
			if beg < 0:
				end = end-beg
				beg = 0
			elif end >= n:
				end = n-1
				beg = end - n_clipped + 1 
			gaussian = 1.0 / (sigma * 2.0 * pi) * exp(-0.5 * power(( xx[beg:end] - xx[i] ),2.0) / (2.0 * sigma) )
			fftt = abs(fftpack.fft(data[beg:end] * gaussian))
			fftt = fftt[:n_clipped/2]
			spectra[i,:] = fftt
		
	else:
	
		spectra = zeros((n,n/2))
		
		omega = fftpack.fftfreq(n, dx)
		omega = omega[0:n/2]
	
		for i in range(n):
			gaussian = 1.0 / (sigma * 2.0 * pi) * exp(-0.5 * power(( xx - xx[i] ),2.0) / (2.0 * sigma) )
			fftt = abs(fftpack.fft(data * gaussian))
			fftt = fftt[:n/2]
			spectra[i,:] = fftt
	
	if plot:
		try:
			import matplotlib.pyplot as plt
		except ImportError:
			print "ERROR: MatPlotLib module not available"
			raise
		
		
		nt = len(data)
		print arange(nt).shape, omega.shape, spectra.shape
		lvls = linspace(min(spectra),max(spectra),100)
		plt.contourf(arange(nt)*dx,omega,spectra.T,levels=lvls)
		plt.ylabel("frequency")
		plt.xlabel(r"$t$")
		plt.title(r"Spectrogram")
		plt.show()
	
	return (transpose(spectra), omega)
	
def test_spectrogram(n, d, s):
	
	"""
	Function used to test the performance of spectrogram with various values of sigma
	"""
>>>>>>> 738c17e6
	xx = arange(n)/d
	test_data = sin(2.0*pi*512.0*xx * ( 1.0 + 0.005*cos(xx*50.0))) + 0.5*exp(xx)*cos(2.0*pi*100.0*power(xx,2))
	test_sigma = s
	dx = 1.0/d
	
	s1 = test_sigma*0.1
	s2 = test_sigma
	s3 = test_sigma*10.0
	
<<<<<<< HEAD
	(spec2,omega2,xx) = spectrogram(test_data, dx, s2, clip=5.0, nskip=nskip)
	(spec3,omega3,xx) = spectrogram(test_data, dx, s3, clip=5.0, nskip=nskip)
	(spec1,omega1,xx) = spectrogram(test_data, dx, s1, clip=5.0, nskip=nskip)
=======
	(spec2,omega2) = spectrogram(test_data, dx, s2, clip=1.0, plot=False)
	(spec3,omega3) = spectrogram(test_data, dx, s3, clip=1.0, plot=False)
	(spec1,omega1) = spectrogram(test_data, dx, s1, clip=1.0, plot=False)
>>>>>>> 738c17e6
	
	levels = linspace(min(spec1),max(spec1),100)
	plt.subplot(311)
	plt.contourf(xx,omega1,spec1,levels=levels)
	plt.ylabel("frequency")
	plt.xlabel(r"$t$")
	plt.title(r"Spectrogram of $sin(t + cos(t) )$ with $\sigma=$%3.1f"%s1)
	
	levels = linspace(min(spec2),max(spec2),100)
	plt.subplot(312)
	plt.contourf(xx,omega2,spec2,levels=levels)
	plt.ylabel("frequency")
	plt.xlabel(r"$t$")
	plt.title(r"Spectrogram of $sin(t + cos(t) )$ with $\sigma=$%3.1f"%s2)
	
	levels = linspace(min(spec3),max(spec3),100)
	plt.subplot(313)
	plt.contourf(xx,omega3,spec3,levels=levels)
	plt.ylabel("frequency")
	plt.xlabel(r"$t$")
	plt.title(r"Spectrogram of $sin(t + cos(t) )$ with $\sigma=$%3.1f"%s3)
<<<<<<< HEAD
	plt.tight_layout()
	plt.show()

if __name__ == "__main__":
	test_spectrogram(2048, 2048.0, 0.01) # array size, divisions per unit, sigma of gaussian
=======
	plt.show()
	
if __name__ == "__main__":
	test_spectrogram(2048, 2048.0, 1.0) # array size, divisions per unit, sigma of gaussian
>>>>>>> 738c17e6
<|MERGE_RESOLUTION|>--- conflicted
+++ resolved
@@ -1,66 +1,38 @@
 """
-<<<<<<< HEAD
     Creates spectrograms using the Gabor transform to maintain time and frequency resolution
-    
+
     (spectrogram, frequency, time) = spectrogram(data, dt, sigma, clip=1, optimise_clip=True, nskip=1)
-    
+
     three arguments are required:
-    
-=======
-Creates spectrograms using the Gabor transform to maintain time and frequency resolution
 
-(spectrogram, frequency) = spectrogram(data, dt, sigma)
+    data  - the time series you want spectrogrammed
+    dt    - time resolution
+    sigma - used in the Gabor transform, will balance time and frequency resolution
+        suggested value is 1.0, but may need to be adjusted manually
+        until result is as desired
 
-four arguments are required:
+        IF bands are too tall raise sigma
+        IF bands are too wide, lower sigma
 
->>>>>>> 738c17e6
-	data  - the time series you want spectrogrammed
-	dt    - time resolution
-	sigma - used in the Gabor transform, will balance time and frequency resolution
-		suggested value is 1.0, but may need to be adjusted manually
-		until result is as desired
-		
-		IF bands are too tall raise sigma
-		IF bands are too wide, lower sigma
-<<<<<<< HEAD
-		  
     optional keyword:
-    
-	clip = 1.0 - optional keyword, makes the spectrogram run faster, but decreases frequency resolution
-				clip is by what factor the time spectrum should be clipped by --> N_new = N / clip
-		      
-	optimise_clip = True - optional keyword, if true (default) will change the data length to be 2^N 
-				(rounded down from your inputed clip value) to make FFT's fast
-	
-	nskip = 1.0 - optional keyword, scales final time axis, skipping points over which to centre the 
-				gaussian window for the FFT's
-	
-	
+
+    clip = 1.0 - optional keyword, makes the spectrogram run faster, but decreases frequency resolution
+                clip is by what factor the time spectrum should be clipped by --> N_new = N / clip
+
+    optimise_clip = True - optional keyword, if true (default) will change the data length to be 2^N
+                (rounded down from your inputed clip value) to make FFT's fast
+
+    nskip = 1.0 - optional keyword, scales final time axis, skipping points over which to centre the
+                gaussian window for the FFT's
+
+
     NOTE: Very early and very late times will have some issues due to the method - truncate them after
-	    taking the spectrogram if they are below your required standards
-	  
+        taking the spectrogram if they are below your required standards
+
     NOTE: If you are seeing issues at the top or bottom of the frequency range, you need a longer time series
-    
+
     written by: Jarrod Leddy
     updated:    23/06/2016
-=======
-		
-optional keyword:
-
-	clip = 1.0  - optional keyword, makes the spectrogram run faster, but decreases frequency resolution
-		clip is by what factor the time spectrum should be clipped by --> N_new = N / clip
-	
-	plot = True - do you want it to plot the data for you? (True/False)
-	
-	
-NOTE: Very early and very late times will have some issues due to the method - truncate them after
-	taking the spectrogram if they are below your required standards
-	
-NOTE: If you are seeing issues at the top or bottom of the frequency range, you need a longer time series
-
-written by: Jarrod Leddy
-updated:    4/10/2013
->>>>>>> 738c17e6
 
 """
 from __future__ import print_function
@@ -68,195 +40,108 @@
 from builtins import range
 
 try:
-	from numpy import arange,zeros,exp,power,transpose,sin,cos,linspace,min,max
-	from scipy import fftpack,pi
-	from scipy import pi
-<<<<<<< HEAD
+    from numpy import arange,zeros,exp,power,transpose,sin,cos,linspace,min,max
+    from scipy import fftpack,pi
+    from scipy import pi
 
 except ImportError:
-	print("ERROR: NumPy or SciPy module not available")
-	raise
+    print("ERROR: NumPy or SciPy module not available")
+    raise
 
 def spectrogram(data, dx, sigma, clip=1.0, optimise_clipping=True, nskip=1.0):
-	n = data.size
-	nnew = int(n/nskip)
-	xx = arange(n)*dx
-	xxnew = arange(nnew)*dx*nskip
-	sigma = sigma * dx
-    
-	n_clipped = int(n/clip)
-	
-	# check to see if n_clipped is near a 2^n factor for speed
-	if(optimise_clipping):
-		nn = n_clipped
-		two_count = 1
-		while(1):
-			nn = nn/2.0
-			if(nn <= 2.0):
-				n_clipped = 2**two_count
-				print('clipping window length from ',n,' to ',n_clipped,' points')
-				break
-			else:
-				two_count += 1
-	else:
-		print('using full window length: ',n_clipped,' points')
+    n = data.size
+    nnew = int(n/nskip)
+    xx = arange(n)*dx
+    xxnew = arange(nnew)*dx*nskip
+    sigma = sigma * dx
 
-	halfclip = int(n_clipped/2)
-	spectra = zeros((nnew,halfclip))
+    n_clipped = int(n/clip)
 
-	omega = fftpack.fftfreq(n_clipped, dx)
-	omega = omega[0:halfclip]
+    # check to see if n_clipped is near a 2^n factor for speed
+    if(optimise_clipping):
+        nn = n_clipped
+        two_count = 1
+        while(1):
+            nn = nn/2.0
+            if(nn <= 2.0):
+                n_clipped = 2**two_count
+                print('clipping window length from ',n,' to ',n_clipped,' points')
+                break
+            else:
+                two_count += 1
+    else:
+        print('using full window length: ',n_clipped,' points')
 
-	for i in range(nnew):
-		beg = i*nskip-halfclip
-		end = i*nskip+halfclip-1
+    halfclip = int(n_clipped/2)
+    spectra = zeros((nnew,halfclip))
 
-		if beg < 0:
-			end = end-beg
-			beg = 0
-		elif end >= n:
-			end = n-1
-			beg = end - n_clipped + 1 
+    omega = fftpack.fftfreq(n_clipped, dx)
+    omega = omega[0:halfclip]
 
-		gaussian = 1.0 / (sigma * 2.0 * pi) * exp(-0.5 * power(( xx[beg:end] - xx[i*nskip] ),2.0) / (2.0 * sigma) )
-		fftt = abs(fftpack.fft(data[beg:end] * gaussian))
-		fftt = fftt[:halfclip]
-		spectra[i,:] = fftt
+    for i in range(nnew):
+        beg = i*nskip-halfclip
+        end = i*nskip+halfclip-1
 
-	return (transpose(spectra), omega, xxnew)
+        if beg < 0:
+            end = end-beg
+            beg = 0
+        elif end >= n:
+            end = n-1
+            beg = end - n_clipped + 1
+
+        gaussian = 1.0 / (sigma * 2.0 * pi) * exp(-0.5 * power(( xx[beg:end] - xx[i*nskip] ),2.0) / (2.0 * sigma) )
+        fftt = abs(fftpack.fft(data[beg:end] * gaussian))
+        fftt = fftt[:halfclip]
+        spectra[i,:] = fftt
+
+    return (transpose(spectra), omega, xxnew)
 
 def test_spectrogram(n, d, s):
 
-	try:
-		import matplotlib.pyplot as plt
-	except ImportError:
-		print("ERROR: MatPlotLib module not available")
-		raise
-	"""
-	Function used to test the performance of spectrogram with various values of sigma
-	"""
-	nskip = 10
-=======
-	import matplotlib.pyplot as plt
+    try:
+        import matplotlib.pyplot as plt
+    except ImportError:
+        print("ERROR: MatPlotLib module not available")
+        raise
+    """
+    Function used to test the performance of spectrogram with various values of sigma
+    """
+    nskip = 10
+    xx = arange(n)/d
+    test_data = sin(2.0*pi*512.0*xx * ( 1.0 + 0.005*cos(xx*50.0))) + 0.5*exp(xx)*cos(2.0*pi*100.0*power(xx,2))
+    test_sigma = s
+    dx = 1.0/d
 
-except ImportError:
-	print "ERROR: NumPy or SciPy module not available"
-	raise
-	
-def spectrogram(data, dx, sigma, clip=1.0, plot=True):
-	n = data.size
-	xx = arange(n)*dx
-	sigma = sigma * 0.01 * dx
-	
-	if clip: # clip to 6 std dev on either side for speed
-		
-		n_clipped = int(n/clip)
-		
-		spectra = zeros((n,n_clipped/2))
-	
-		omega = fftpack.fftfreq(n_clipped, dx)
-		omega = omega[0:n_clipped/2]
-	
-		for i in range(n):
-			beg = i-n_clipped/2
-			end = i+n_clipped/2-1
-			if beg < 0:
-				end = end-beg
-				beg = 0
-			elif end >= n:
-				end = n-1
-				beg = end - n_clipped + 1 
-			gaussian = 1.0 / (sigma * 2.0 * pi) * exp(-0.5 * power(( xx[beg:end] - xx[i] ),2.0) / (2.0 * sigma) )
-			fftt = abs(fftpack.fft(data[beg:end] * gaussian))
-			fftt = fftt[:n_clipped/2]
-			spectra[i,:] = fftt
-		
-	else:
-	
-		spectra = zeros((n,n/2))
-		
-		omega = fftpack.fftfreq(n, dx)
-		omega = omega[0:n/2]
-	
-		for i in range(n):
-			gaussian = 1.0 / (sigma * 2.0 * pi) * exp(-0.5 * power(( xx - xx[i] ),2.0) / (2.0 * sigma) )
-			fftt = abs(fftpack.fft(data * gaussian))
-			fftt = fftt[:n/2]
-			spectra[i,:] = fftt
-	
-	if plot:
-		try:
-			import matplotlib.pyplot as plt
-		except ImportError:
-			print "ERROR: MatPlotLib module not available"
-			raise
-		
-		
-		nt = len(data)
-		print arange(nt).shape, omega.shape, spectra.shape
-		lvls = linspace(min(spectra),max(spectra),100)
-		plt.contourf(arange(nt)*dx,omega,spectra.T,levels=lvls)
-		plt.ylabel("frequency")
-		plt.xlabel(r"$t$")
-		plt.title(r"Spectrogram")
-		plt.show()
-	
-	return (transpose(spectra), omega)
-	
-def test_spectrogram(n, d, s):
-	
-	"""
-	Function used to test the performance of spectrogram with various values of sigma
-	"""
->>>>>>> 738c17e6
-	xx = arange(n)/d
-	test_data = sin(2.0*pi*512.0*xx * ( 1.0 + 0.005*cos(xx*50.0))) + 0.5*exp(xx)*cos(2.0*pi*100.0*power(xx,2))
-	test_sigma = s
-	dx = 1.0/d
-	
-	s1 = test_sigma*0.1
-	s2 = test_sigma
-	s3 = test_sigma*10.0
-	
-<<<<<<< HEAD
-	(spec2,omega2,xx) = spectrogram(test_data, dx, s2, clip=5.0, nskip=nskip)
-	(spec3,omega3,xx) = spectrogram(test_data, dx, s3, clip=5.0, nskip=nskip)
-	(spec1,omega1,xx) = spectrogram(test_data, dx, s1, clip=5.0, nskip=nskip)
-=======
-	(spec2,omega2) = spectrogram(test_data, dx, s2, clip=1.0, plot=False)
-	(spec3,omega3) = spectrogram(test_data, dx, s3, clip=1.0, plot=False)
-	(spec1,omega1) = spectrogram(test_data, dx, s1, clip=1.0, plot=False)
->>>>>>> 738c17e6
-	
-	levels = linspace(min(spec1),max(spec1),100)
-	plt.subplot(311)
-	plt.contourf(xx,omega1,spec1,levels=levels)
-	plt.ylabel("frequency")
-	plt.xlabel(r"$t$")
-	plt.title(r"Spectrogram of $sin(t + cos(t) )$ with $\sigma=$%3.1f"%s1)
-	
-	levels = linspace(min(spec2),max(spec2),100)
-	plt.subplot(312)
-	plt.contourf(xx,omega2,spec2,levels=levels)
-	plt.ylabel("frequency")
-	plt.xlabel(r"$t$")
-	plt.title(r"Spectrogram of $sin(t + cos(t) )$ with $\sigma=$%3.1f"%s2)
-	
-	levels = linspace(min(spec3),max(spec3),100)
-	plt.subplot(313)
-	plt.contourf(xx,omega3,spec3,levels=levels)
-	plt.ylabel("frequency")
-	plt.xlabel(r"$t$")
-	plt.title(r"Spectrogram of $sin(t + cos(t) )$ with $\sigma=$%3.1f"%s3)
-<<<<<<< HEAD
-	plt.tight_layout()
-	plt.show()
+    s1 = test_sigma*0.1
+    s2 = test_sigma
+    s3 = test_sigma*10.0
+
+    (spec2,omega2,xx) = spectrogram(test_data, dx, s2, clip=5.0, nskip=nskip)
+    (spec3,omega3,xx) = spectrogram(test_data, dx, s3, clip=5.0, nskip=nskip)
+    (spec1,omega1,xx) = spectrogram(test_data, dx, s1, clip=5.0, nskip=nskip)
+
+    levels = linspace(min(spec1),max(spec1),100)
+    plt.subplot(311)
+    plt.contourf(xx,omega1,spec1,levels=levels)
+    plt.ylabel("frequency")
+    plt.xlabel(r"$t$")
+    plt.title(r"Spectrogram of $sin(t + cos(t) )$ with $\sigma=$%3.1f"%s1)
+
+    levels = linspace(min(spec2),max(spec2),100)
+    plt.subplot(312)
+    plt.contourf(xx,omega2,spec2,levels=levels)
+    plt.ylabel("frequency")
+    plt.xlabel(r"$t$")
+    plt.title(r"Spectrogram of $sin(t + cos(t) )$ with $\sigma=$%3.1f"%s2)
+
+    levels = linspace(min(spec3),max(spec3),100)
+    plt.subplot(313)
+    plt.contourf(xx,omega3,spec3,levels=levels)
+    plt.ylabel("frequency")
+    plt.xlabel(r"$t$")
+    plt.title(r"Spectrogram of $sin(t + cos(t) )$ with $\sigma=$%3.1f"%s3)
+    plt.tight_layout()
+    plt.show()
 
 if __name__ == "__main__":
-	test_spectrogram(2048, 2048.0, 0.01) # array size, divisions per unit, sigma of gaussian
-=======
-	plt.show()
-	
-if __name__ == "__main__":
-	test_spectrogram(2048, 2048.0, 1.0) # array size, divisions per unit, sigma of gaussian
->>>>>>> 738c17e6
+    test_spectrogram(2048, 2048.0, 0.01) # array size, divisions per unit, sigma of gaussian