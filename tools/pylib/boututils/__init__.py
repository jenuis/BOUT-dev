from __future__ import print_function
##################################################
#            Data utilities package
#
# Generic routines, useful for all data
##################################################

import sys

print("Loading data utilities")

# Load routines from separate files
#try:
#    from plotdata import plotdata
#except:
#    print "No plotdata"
try:
    from boututils.datafile import DataFile
except:
    print("No datafile")

try:
    from boututils.file_import import file_import
except:
    print("No file_import")

try:
    from boututils.calculus import deriv, integrate
except:
    print("No calculus")

try:
    from boututils.linear_regression import linear_regression
except:
    print("No linear regression")

try:
    from boututils.shell import shell
except:
    print("No shell commands")

try:
    from boututils.ncpus import determineNumberOfCPUs
except:
    print("No determineNumberOfCPUs")

try:
    from boututils.launch import launch
except:
    print("No launch command")

try:
    from boututils.getmpirun import getmpirun
except:
    print("No getmpirun command")

try:
    from boututils.fft_integrate import fft_integrate
except:
    print("No fft_integrate command")

try:
    from boututils.mode_structure import mode_structure
except:
    print("No mode_structure command")

try:
    if sys.version_info[0]==3:
        print("polplotslice uses the VTK library through mayavi, which"+\
              " is currently only available in python 2")
    else:
        from boututils.plotpolslice import plotpolslice
except:
    print("No plotpolslice command")

try:
    from boututils.moment_xyzt import moment_xyzt
except:
    print("No moment_xyzt command")

try:
    from boututils.volume_integral import volume_integral
except:
    print("No volume_integral command")

try:
    from boututils.surface_average import surface_average
except:
    print("No surface_average command")

try:
    from boututils.showdata import showdata
except:
    print("No showdata")

try:
<<<<<<< HEAD
    from boututils.shiftz import shiftZ
except:
    print("No shiftZ")
=======
    from boututils.closest_line import closest_line
except:
    print("No closest_line")

try:
    from boututils.fft_deriv import fft_deriv
except:
    print("No fft_deriv")

try:
    from boututils.int_func  import int_func
except:
    print("No int_func")

try:
    from boututils.surface_average import surface_average
except:
    print("No surface_average ")

try:
    from boututils.efit_analyzer import View2D
except:
    print("No View2D ")

try:
    if sys.version_info[0]==3:
        print("mlab uses the VTK library through mayavi, which"+\
              " is currently only available in python 2")
    else:
        from mayavi import mlab
except:
    print("No mlab")

try:
    if sys.version_info[0]==3:
        print("anim uses the VTK library through mayavi, which"+\
              " is currently only available in python 2")
    else:
        from boututils.anim import anim
except:
    print("No anim")

try:
    if sys.version_info[0]==3:
        print("View3D uses the VTK library through mayavi, which"+\
              " is currently only available in python 2")
    else:
        from boututils.View3D import View3D
except:
    print("No View3D")
>>>>>>> 1f569ce0
<|MERGE_RESOLUTION|>--- conflicted
+++ resolved
@@ -94,11 +94,11 @@
     print("No showdata")
 
 try:
-<<<<<<< HEAD
     from boututils.shiftz import shiftZ
 except:
     print("No shiftZ")
-=======
+
+try:
     from boututils.closest_line import closest_line
 except:
     print("No closest_line")
@@ -148,5 +148,4 @@
     else:
         from boututils.View3D import View3D
 except:
-    print("No View3D")
->>>>>>> 1f569ce0
+    print("No View3D")