--- conflicted
+++ resolved
@@ -54,7 +54,6 @@
     auto options = globalOptions["model"];
 
     // Load system parameters
-<<<<<<< HEAD
     Te0 = options["Te0"].withDefault(30); // Temp in eV
     e = options["e"].withDefault(1.602e-19);
     m_i = options["m_i"].withDefault(2 * 1.667e-27);
@@ -68,20 +67,6 @@
     L_par = options["L_par"].withDefault(10); // Parallel connection length
     
     OPTION(options, B0, 0.35);             // Value of magnetic field strength
-=======
-    options->get("Te0", Te0, 30); // Temp in eV
-    options->get("e", e, 1.602e-19);
-    options->get("m_i", m_i, 2 * 1.667e-27);
-    options->get("m_e", m_e, 9.11e-31);
-
-    options->get("n0", n0, 1e19);      // Background density in cubic m
-    options->get("D_vort", D_vort, 0); // Viscous diffusion coefficient
-    options->get("D_n", D_n, 0);       // Density diffusion coefficient
-
-    options->get("R_c", R_c, 1.5);    // Radius of curvature
-    options->get("L_par", L_par, 10); // Parallel connection length
-    OPTION(options, B0, 0.35);        // Value of magnetic field strength
->>>>>>> 309af592
 
     // System option switches
 
@@ -148,20 +133,11 @@
     // Density Evolution
     /////////////////////////////////////////////////////////////////////////////
 
-<<<<<<< HEAD
-    ddt(n) = -bracket(phi,n,BRACKET_ARAKAWA)    // ExB term
-      + 2*DDZ(n)*(rho_s/R_c)               // Curvature term
-      + D_n*Delp2(n)
-      ;                                         // Diffusion term
-    if(compressible){
-      ddt(n) -= 2*n*DDZ(phi)*(rho_s/R_c);       // ExB Compression term
-=======
     ddt(n) = -bracket(phi, n, BRACKET_SIMPLE) // ExB term
              + 2 * DDZ(n) * (rho_s / R_c)     // Curvature term
              + D_n * Delp2(n);                // Diffusion term
     if (compressible) {
       ddt(n) -= 2 * n * DDZ(phi) * (rho_s / R_c); // ExB Compression term
->>>>>>> 309af592
     }
 
     if (sheath) {
