--- conflicted
+++ resolved
@@ -162,21 +162,15 @@
 /// Binary operators
 class FieldBinary : public FieldGenerator {
 public:
-<<<<<<< HEAD
-  FieldBinary(FieldGeneratorPtr l, FieldGeneratorPtr r, char o) : lhs(l), rhs(r), op(o) {}
-  FieldGeneratorPtr clone(const std::list<FieldGeneratorPtr> args);
-  double generate(double x, double y, double z, double t, const DataIterator &i, Mesh *localmesh);
-=======
   FieldBinary(FieldGeneratorPtr l, FieldGeneratorPtr r, char o)
       : lhs(std::move(l)), rhs(std::move(r)), op(o) {}
   FieldGeneratorPtr clone(const std::list<FieldGeneratorPtr> args) override;
-  double generate(double x, double y, double z, double t) override;
-
+  double generate(double x, double y, double z, double t, const DataIterator &i, Mesh *localmesh) override;
+  
   const std::string str() override {
     return std::string("(") + lhs->str() + std::string(1, op) + rhs->str() +
            std::string(")");
   }
->>>>>>> 174d3f35
 
 private:
   FieldGeneratorPtr lhs, rhs;
@@ -193,11 +187,7 @@
   }
 
   double generate(double UNUSED(x), double UNUSED(y), double UNUSED(z),
-<<<<<<< HEAD
-                  double UNUSED(t), const DataIterator & UNUSED(i),  Mesh * UNUSED(mesh)) {
-=======
-                  double UNUSED(t)) override {
->>>>>>> 174d3f35
+                  double UNUSED(t), const DataIterator & UNUSED(i),  Mesh * UNUSED(mesh)) override {
     return value;
   }
   const std::string str() override {
