--- conflicted
+++ resolved
@@ -41,13 +41,10 @@
 #include <memory>
 #include <exception>
 
-<<<<<<< HEAD
 #include "bout/dataiterator.hxx"
 class Mesh;
 extern Mesh * mesh;
-=======
 using FieldGeneratorPtr = std::shared_ptr<FieldGenerator>;
->>>>>>> 9fa10c89
 
 //////////////////////////////////////////////////////////
 
@@ -165,15 +162,9 @@
 /// Binary operators
 class FieldBinary : public FieldGenerator {
 public:
-<<<<<<< HEAD
-  FieldBinary(std::shared_ptr<FieldGenerator> l, std::shared_ptr<FieldGenerator> r, char o) : lhs(l), rhs(r), op(o) {}
-  std::shared_ptr<FieldGenerator> clone(const std::list<std::shared_ptr<FieldGenerator> > args);
-  double generate(double x, double y, double z, double t, const DataIterator &i, Mesh *localmesh);
-=======
   FieldBinary(FieldGeneratorPtr l, FieldGeneratorPtr r, char o) : lhs(l), rhs(r), op(o) {}
   FieldGeneratorPtr clone(const std::list<FieldGeneratorPtr> args);
-  double generate(double x, double y, double z, double t);
->>>>>>> 9fa10c89
+  double generate(double x, double y, double z, double t, const DataIterator &i, Mesh *localmesh);
 
   const std::string str() {return std::string("(")+lhs->str()+std::string(1,op)+rhs->str()+std::string(")");}
 private:
@@ -185,20 +176,15 @@
 class FieldValue : public FieldGenerator {
 public:
   FieldValue(double val) : value(val) {}
-<<<<<<< HEAD
-  std::shared_ptr<FieldGenerator> clone(const std::list<std::shared_ptr<FieldGenerator> > UNUSED(args)) { return std::shared_ptr<FieldGenerator>(std::shared_ptr<FieldGenerator>( new FieldValue(value))); }
-  double generate(double UNUSED(x), double UNUSED(y), double UNUSED(z), double UNUSED(t), const DataIterator & UNUSED(i),  Mesh * UNUSED(mesh)) { return value; }
-=======
 
   FieldGeneratorPtr clone(const std::list<FieldGeneratorPtr> UNUSED(args)) {
     return std::make_shared<FieldValue>(value);
   }
 
   double generate(double UNUSED(x), double UNUSED(y), double UNUSED(z),
-                  double UNUSED(t)) {
+                  double UNUSED(t), const DataIterator & UNUSED(i),  Mesh * UNUSED(mesh)) {
     return value;
   }
->>>>>>> 9fa10c89
   const std::string str() {
     std::stringstream ss;
     ss << value;
