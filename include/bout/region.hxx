--- conflicted
+++ resolved
@@ -121,7 +121,6 @@
 enum class IND_TYPE { IND_3D = 0, IND_2D = 1};
 
 /// Indices base class for Fields -- Regions are dereferenced into these
-<<<<<<< HEAD
 ///
 /// Provides methods for offsetting by fixed amounts in x, y, z, as
 /// well as a generic method for offsetting by any amount in multiple
@@ -144,6 +143,7 @@
 ///     auto index = std::begin(region);
 ///
 ///     result = field[index->yp()] - field[index->ym()];
+template<IND_TYPE N>
 class SpecificInd {
 public:
   int ind = -1; //< 1D index into Field
@@ -151,16 +151,8 @@
   int ny = -1, nz = -1; //< Sizes of y and z dimensions
 
 public:
-  SpecificInd() : ind(-1){};
-  SpecificInd(int i, int ny = -1, int nz = -1) : ind(i), ny(ny), nz(nz){};
-=======
-template<IND_TYPE N>
-class SpecificInd {
-public:
-  int ind; //< 1D index into Field
   SpecificInd<N>() : ind(-1){};
-  SpecificInd<N>(int i) : ind(i){};
->>>>>>> 224f2d82
+  SpecificInd<N>(int i, int ny = -1, int nz = -1) : ind(i), ny(ny), nz(nz){};
 
   /// Pre-increment operator
   SpecificInd<N> &operator++() {
@@ -201,13 +193,8 @@
   }
 
   /// Modulus operator
-<<<<<<< HEAD
-  SpecificInd operator%(int n) {
-    SpecificInd new_ind{ind % n, ny, nz};
-=======
   SpecificInd<N> operator%(int n) {
     SpecificInd<N> new_ind(ind % n);
->>>>>>> 224f2d82
     return new_ind;
   }
 
@@ -216,11 +203,11 @@
   int y() const { return (ind / nz) % ny; }
   int z() const { return (ind % nz); }
 
-  const inline SpecificInd xp(int dx = 1) const { return {ind + (dx * ny * nz), ny, nz}; }
+  const inline SpecificInd<N> xp(int dx = 1) const { return {ind + (dx * ny * nz), ny, nz}; }
   /// The index one point -1 in x
-  const inline SpecificInd xm(int dx = 1) const { return xp(-dx); }
+  const inline SpecificInd<N> xm(int dx = 1) const { return xp(-dx); }
   /// The index one point +1 in y
-  const inline SpecificInd yp(int dy = 1) const {
+  const inline SpecificInd<N> yp(int dy = 1) const {
 #if CHECK >= 4
     if (y() + dy < 0 or y() + dy >= ny) {
       throw BoutException("Offset in y (%d) would go out of bounds at %d", dy, ind);
@@ -230,29 +217,29 @@
     return {ind + (dy * nz), ny, nz};
   }
   /// The index one point -1 in y
-  const inline SpecificInd ym(int dy = 1) const { return yp(-dy); }
+  const inline SpecificInd<N> ym(int dy = 1) const { return yp(-dy); }
   /// The index one point +1 in z. Wraps around zend to zstart
-  const inline SpecificInd zp(int dz = 1) const {
+  const inline SpecificInd<N> zp(int dz = 1) const {
     ASSERT3(dz > 0);
     ASSERT3(dz <= nz);
     return {(ind + dz) % nz < dz ? ind - nz + dz : ind + dz, ny, nz};
   }
   /// The index one point -1 in z. Wraps around zstart to zend
-  const inline SpecificInd zm(int dz = 1) const {
+  const inline SpecificInd<N> zm(int dz = 1) const {
     ASSERT3(dz > 0);
     ASSERT3(dz <= nz);
     return {(ind) % nz < dz ? ind + nz - dz : ind - dz, ny, nz};
   }
   // and for 2 cells
-  const inline SpecificInd xpp() const { return xp(2); }
-  const inline SpecificInd xmm() const { return xm(2); }
-  const inline SpecificInd ypp() const { return yp(2); }
-  const inline SpecificInd ymm() const { return ym(2); }
-  const inline SpecificInd zpp() const { return zp(2); }
-  const inline SpecificInd zmm() const { return zm(2); }
+  const inline SpecificInd<N> xpp() const { return xp(2); }
+  const inline SpecificInd<N> xmm() const { return xm(2); }
+  const inline SpecificInd<N> ypp() const { return yp(2); }
+  const inline SpecificInd<N> ymm() const { return ym(2); }
+  const inline SpecificInd<N> zpp() const { return zp(2); }
+  const inline SpecificInd<N> zmm() const { return zm(2); }
 
   /// Generic offset of \p index in multiple directions simultaneously
-  const inline SpecificInd offset(int dx, int dy, int dz) {
+  const inline SpecificInd<N> offset(int dx, int dy, int dz) {
     auto temp = (dz > 0) ? zp(dz) : zm(-dz);
     return temp.yp(dy).xp(dx);
   }
@@ -289,47 +276,15 @@
   return !operator>(lhs, rhs);
 }
 
-<<<<<<< HEAD
-/// Index-type for `Field3D`s
-class Ind3D : public SpecificInd {
-public:
-  Ind3D() : SpecificInd(){};
-  Ind3D(int i, int ny=-1, int nz=-1) : SpecificInd(i, ny, nz){};
-  Ind3D(SpecificInd baseIn) : SpecificInd(baseIn){};
-
-  // Note operator= from base class is always hidden
-  // by implicit method so have to be explicit
-  Ind3D &operator=(int i) {
-    ind = i;
-    return *this;
-  }
-=======
 /// Arithmetic operators with integers
 template<IND_TYPE N>
 inline SpecificInd<N> operator+(SpecificInd<N> lhs, const SpecificInd<N> &rhs) { return lhs += rhs; }
->>>>>>> 224f2d82
 
 template<IND_TYPE N>
 inline SpecificInd<N> operator+(SpecificInd<N> lhs, int n) { return lhs += n; }
 
-<<<<<<< HEAD
-/// Arithmetic operators with integers
-inline Ind3D operator+(Ind3D lhs, const Ind3D &rhs) { return lhs += rhs; }
-inline Ind3D operator+(Ind3D lhs, int n) { return lhs += n; }
-inline Ind3D operator+(int n, Ind3D rhs) { return rhs += n; }
-inline Ind3D operator-(Ind3D lhs, int n) { return lhs -= n; }
-inline Ind3D operator-(Ind3D lhs, const Ind3D &rhs) { return lhs -= rhs; }
-
-/// Index-type for `Field2D`s
-class Ind2D : public SpecificInd {
-public:
-  Ind2D() : SpecificInd(){};
-  Ind2D(int i, int ny=-1, int nz=-1) : SpecificInd(i, ny, nz){};
-  Ind2D(SpecificInd baseIn) : SpecificInd(baseIn){};
-=======
 template<IND_TYPE N>
 inline SpecificInd<N> operator+(int n, SpecificInd<N> rhs) { return rhs += n; }
->>>>>>> 224f2d82
 
 template<IND_TYPE N>
 inline SpecificInd<N> operator-(SpecificInd<N> lhs, int n) { return lhs -= n; }
