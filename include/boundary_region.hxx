
class BoundaryRegion;

#ifndef __BNDRY_REGION_H__
#define __BNDRY_REGION_H__

#include <string>
#include <utility>
using std::string;

class Mesh;
<<<<<<< HEAD
=======
extern Mesh* mesh;
>>>>>>> a9eb18eb

/// Location of boundary
enum BndryLoc {BNDRY_XIN=1,
               BNDRY_XOUT=2,
               BNDRY_YDOWN=4,
               BNDRY_YUP=8,
               BNDRY_ALL=15,
               BNDRY_PAR_FWD=16,   // Don't include parallel boundaries
               BNDRY_PAR_BKWD=32};

class BoundaryRegionBase {
public:
<<<<<<< HEAD
  BoundaryRegionBase() :mesh(0) {}
  BoundaryRegionBase(const string &name, Mesh * mesh) : label(name), mesh(mesh) {}
  BoundaryRegionBase(const string &name, BndryLoc loc, Mesh * mesh) : label(name), location(loc), mesh(mesh) {}
=======

  BoundaryRegionBase() = delete;
  BoundaryRegionBase(std::string name, Mesh *passmesh = nullptr)
      : localmesh(passmesh ? passmesh : mesh), label(std::move(name)) {}
  BoundaryRegionBase(std::string name, BndryLoc loc, Mesh *passmesh = nullptr)
      : localmesh(passmesh ? passmesh : mesh), label(std::move(name)), location(loc) {}

>>>>>>> a9eb18eb
  virtual ~BoundaryRegionBase() {}

  Mesh* localmesh; ///< Mesh does this boundary region belongs to

  string label; ///< Label for this boundary region

  BndryLoc location;         ///< Which side of the domain is it on?
  bool isParallel = false;   ///< Is this a parallel boundary?

  virtual void first() = 0;  ///< Move the region iterator to the start
  virtual void next() = 0;   ///< Get the next element in the loop
                             ///  over every element from inside out (in
                             ///  X or Y first)
  virtual bool isDone() = 0; ///< Returns true if outside domain. Can use this with nested nextX, nextY
protected:
  Mesh * mesh;
};

/// Describes a region of the boundary, and a means of iterating over it
class BoundaryRegion : public BoundaryRegionBase {
public:
<<<<<<< HEAD
  BoundaryRegion() {}
  BoundaryRegion(const string &name, BndryLoc loc, Mesh * mesh) : BoundaryRegionBase(name, loc, mesh) {}
  BoundaryRegion(const string &name, int xd, int yd, Mesh * mesh) : BoundaryRegionBase(name, mesh), bx(xd), by(yd), width(2) {}
  virtual ~BoundaryRegion() {}
=======
  BoundaryRegion() = delete;
  BoundaryRegion(std::string name, BndryLoc loc, Mesh *passmesh = nullptr)
      : BoundaryRegionBase(name, loc, passmesh) {}
  BoundaryRegion(std::string name, int xd, int yd, Mesh *passmesh = nullptr)
      : BoundaryRegionBase(name, passmesh), bx(xd), by(yd), width(2) {}
  ~BoundaryRegion() override {}
>>>>>>> a9eb18eb

  int x,y; ///< Indices of the point in the boundary
  int bx, by; ///< Direction of the boundary [x+dx][y+dy] is going outwards

  int width; ///< Width of the boundary

  virtual void next1d() = 0; ///< Loop over the innermost elements
  virtual void nextX() = 0;  ///< Just loop over X
  virtual void nextY() = 0;  ///< Just loop over Y
};

class BoundaryRegionXIn : public BoundaryRegion {
public:
<<<<<<< HEAD
  BoundaryRegionXIn(const string &name, int ymin, int ymax, Mesh * mesh);

  void first();
  void next();
  void next1d();
  void nextX();
  void nextY();
  bool isDone();
=======
  BoundaryRegionXIn(std::string name, int ymin, int ymax, Mesh* passmesh = nullptr);

  void first() override;
  void next() override;
  void next1d() override;
  void nextX() override;
  void nextY() override;
  bool isDone() override;

>>>>>>> a9eb18eb
private:
  int ys, ye;
};

class BoundaryRegionXOut : public BoundaryRegion {
public:
<<<<<<< HEAD
  BoundaryRegionXOut(const string &name, int ymin, int ymax, Mesh * mesh);

  void first();
  void next();
  void next1d();
  void nextX();
  void nextY();
  bool isDone();
=======
  BoundaryRegionXOut(std::string name, int ymin, int ymax, Mesh* passmesh = nullptr);

  void first() override;
  void next() override;
  void next1d() override;
  void nextX() override;
  void nextY() override;
  bool isDone() override;

>>>>>>> a9eb18eb
private:
  int ys, ye;
};

class BoundaryRegionYDown : public BoundaryRegion {
public:
<<<<<<< HEAD
  BoundaryRegionYDown(const string &name, int xmin, int xmax, Mesh * mesh);

  void first();
  void next();
  void next1d();
  void nextX();
  void nextY();
  bool isDone();
=======
  BoundaryRegionYDown(std::string name, int xmin, int xmax, Mesh* passmesh = nullptr);

  void first() override;
  void next() override;
  void next1d() override;
  void nextX() override;
  void nextY() override;
  bool isDone() override;

>>>>>>> a9eb18eb
private:
  int xs, xe;
};

class BoundaryRegionYUp : public BoundaryRegion {
public:
<<<<<<< HEAD
  BoundaryRegionYUp(const string &name, int xmin, int xmax, Mesh * mesh);

  void first();
  void next();
  void next1d();
  void nextX();
  void nextY();
  bool isDone();
=======
  BoundaryRegionYUp(std::string name, int xmin, int xmax, Mesh* passmesh = nullptr);

  void first() override;
  void next() override;
  void next1d() override;
  void nextX() override;
  void nextY() override;
  bool isDone() override;

>>>>>>> a9eb18eb
private:
  int xs, xe;
};

#endif // __BNDRY_REGION_H__<|MERGE_RESOLUTION|>--- conflicted
+++ resolved
@@ -9,10 +9,7 @@
 using std::string;
 
 class Mesh;
-<<<<<<< HEAD
-=======
 extern Mesh* mesh;
->>>>>>> a9eb18eb
 
 /// Location of boundary
 enum BndryLoc {BNDRY_XIN=1,
@@ -25,19 +22,13 @@
 
 class BoundaryRegionBase {
 public:
-<<<<<<< HEAD
-  BoundaryRegionBase() :mesh(0) {}
-  BoundaryRegionBase(const string &name, Mesh * mesh) : label(name), mesh(mesh) {}
-  BoundaryRegionBase(const string &name, BndryLoc loc, Mesh * mesh) : label(name), location(loc), mesh(mesh) {}
-=======
 
   BoundaryRegionBase() = delete;
   BoundaryRegionBase(std::string name, Mesh *passmesh = nullptr)
       : localmesh(passmesh ? passmesh : mesh), label(std::move(name)) {}
   BoundaryRegionBase(std::string name, BndryLoc loc, Mesh *passmesh = nullptr)
       : localmesh(passmesh ? passmesh : mesh), label(std::move(name)), location(loc) {}
-
->>>>>>> a9eb18eb
+  
   virtual ~BoundaryRegionBase() {}
 
   Mesh* localmesh; ///< Mesh does this boundary region belongs to
@@ -59,19 +50,12 @@
 /// Describes a region of the boundary, and a means of iterating over it
 class BoundaryRegion : public BoundaryRegionBase {
 public:
-<<<<<<< HEAD
-  BoundaryRegion() {}
-  BoundaryRegion(const string &name, BndryLoc loc, Mesh * mesh) : BoundaryRegionBase(name, loc, mesh) {}
-  BoundaryRegion(const string &name, int xd, int yd, Mesh * mesh) : BoundaryRegionBase(name, mesh), bx(xd), by(yd), width(2) {}
-  virtual ~BoundaryRegion() {}
-=======
   BoundaryRegion() = delete;
   BoundaryRegion(std::string name, BndryLoc loc, Mesh *passmesh = nullptr)
       : BoundaryRegionBase(name, loc, passmesh) {}
   BoundaryRegion(std::string name, int xd, int yd, Mesh *passmesh = nullptr)
       : BoundaryRegionBase(name, passmesh), bx(xd), by(yd), width(2) {}
   ~BoundaryRegion() override {}
->>>>>>> a9eb18eb
 
   int x,y; ///< Indices of the point in the boundary
   int bx, by; ///< Direction of the boundary [x+dx][y+dy] is going outwards
@@ -85,16 +69,6 @@
 
 class BoundaryRegionXIn : public BoundaryRegion {
 public:
-<<<<<<< HEAD
-  BoundaryRegionXIn(const string &name, int ymin, int ymax, Mesh * mesh);
-
-  void first();
-  void next();
-  void next1d();
-  void nextX();
-  void nextY();
-  bool isDone();
-=======
   BoundaryRegionXIn(std::string name, int ymin, int ymax, Mesh* passmesh = nullptr);
 
   void first() override;
@@ -103,24 +77,12 @@
   void nextX() override;
   void nextY() override;
   bool isDone() override;
-
->>>>>>> a9eb18eb
 private:
   int ys, ye;
 };
 
 class BoundaryRegionXOut : public BoundaryRegion {
 public:
-<<<<<<< HEAD
-  BoundaryRegionXOut(const string &name, int ymin, int ymax, Mesh * mesh);
-
-  void first();
-  void next();
-  void next1d();
-  void nextX();
-  void nextY();
-  bool isDone();
-=======
   BoundaryRegionXOut(std::string name, int ymin, int ymax, Mesh* passmesh = nullptr);
 
   void first() override;
@@ -129,24 +91,12 @@
   void nextX() override;
   void nextY() override;
   bool isDone() override;
-
->>>>>>> a9eb18eb
 private:
   int ys, ye;
 };
 
 class BoundaryRegionYDown : public BoundaryRegion {
 public:
-<<<<<<< HEAD
-  BoundaryRegionYDown(const string &name, int xmin, int xmax, Mesh * mesh);
-
-  void first();
-  void next();
-  void next1d();
-  void nextX();
-  void nextY();
-  bool isDone();
-=======
   BoundaryRegionYDown(std::string name, int xmin, int xmax, Mesh* passmesh = nullptr);
 
   void first() override;
@@ -155,24 +105,12 @@
   void nextX() override;
   void nextY() override;
   bool isDone() override;
-
->>>>>>> a9eb18eb
 private:
   int xs, xe;
 };
 
 class BoundaryRegionYUp : public BoundaryRegion {
 public:
-<<<<<<< HEAD
-  BoundaryRegionYUp(const string &name, int xmin, int xmax, Mesh * mesh);
-
-  void first();
-  void next();
-  void next1d();
-  void nextX();
-  void nextY();
-  bool isDone();
-=======
   BoundaryRegionYUp(std::string name, int xmin, int xmax, Mesh* passmesh = nullptr);
 
   void first() override;
@@ -181,8 +119,6 @@
   void nextX() override;
   void nextY() override;
   bool isDone() override;
-
->>>>>>> a9eb18eb
 private:
   int xs, xe;
 };
