/*!************************************************************************
 * \file stencils.hxx
 * 
 * Sets stencils for differencing, and handles indexing
 * 
 * NOTE: These methods, classes are all deprecated, and should be replaced
 *       with DataIterator iterations and indexing
 *
 **************************************************************************
 * Copyright 2010 B.D.Dudson, S.Farley, M.V.Umansky, X.Q.Xu
 *
 * Contact: Ben Dudson, bd512@york.ac.uk
 * 
 * This file is part of BOUT++.
 *
 * BOUT++ is free software: you can redistribute it and/or modify
 * it under the terms of the GNU Lesser General Public License as published by
 * the Free Software Foundation, either version 3 of the License, or
 * (at your option) any later version.
 *
 * BOUT++ is distributed in the hope that it will be useful,
 * but WITHOUT ANY WARRANTY; without even the implied warranty of
 * MERCHANTABILITY or FITNESS FOR A PARTICULAR PURPOSE.  See the
 * GNU Lesser General Public License for more details.
 *
 * You should have received a copy of the GNU Lesser General Public License
 * along with BOUT++.  If not, see <http://www.gnu.org/licenses/>.
 *
 **************************************************************************/

#ifndef __STENCILS_H__
#define __STENCILS_H__

#include "bout_types.hxx"

<<<<<<< HEAD
extern const BoutReal WENO_SMALL;

=======
/// Represents a value at a single index
///
/// 
>>>>>>> 7fb07bf2
class bvalue {
 public:
  int jx, jy, jz; ///< The index (jx,jy,jz)
  BoutReal val;   ///< The value at this index

  // Operators
  
  /// Copy value and index from RHS
  bvalue & operator=(const bvalue &rhs);
  
 
  bvalue & operator+=(const bvalue &rhs);  ///< Add rhs val. Doesn't check or modify indices
  bvalue & operator-=(const bvalue &rhs);  ///< Subtract rhs val. Doesn't check or modify indices
  bvalue & operator*=(const bvalue &rhs);  ///< Multiply by rhs val. Doesn't check or modify indices
  bvalue & operator*=(BoutReal rhs); ///< Multiply by rhs val  
  bvalue & operator/=(const bvalue &rhs);  ///< Divide by rhs val. Doesn't check or modify indices
  bvalue & operator/=(BoutReal rhs); ///< Divide by rhs val

  // Binary operators
  
  const bvalue operator+(const bvalue &other) const; ///< Add bvalues. Index is taken from the left operand
  const bvalue operator-(const bvalue &other) const; ///< Subtract bvalues. Index is taken from the left operand
  const bvalue operator*(const bvalue &other) const; ///< Multiply bvalues. Index is taken from the left operand
  const bvalue operator*(BoutReal rhs) const;  ///< Multiply by value 
  const bvalue operator/(const bvalue &other) const; ///< Divide bvalues. Index is taken from the left operand
  const bvalue operator/(BoutReal rhs) const; ///< Divide by value 
};

const bvalue operator*(BoutReal lhs, const bvalue &rhs); ///< Multiply a constant by a bvalue
const bvalue operator/(BoutReal lhs, const bvalue &rhs); ///< Divide a constant by a bvalue

/// Defines a set of values in 1D in the neighbourhood of an index
/// Used for calculating derivatives
class stencil {
 public:
  int jx, jy, jz; ///< central location
  
  BoutReal c, p, m, pp, mm; ///< stencil 2 each side of the centre
  
  /// constructor
  stencil();
  /// Constructor like pre r115 upwind methods (debugging)
  stencil(BoutReal fc);
  /// Constructor like pre r115 derivative methods
  stencil(BoutReal fc, BoutReal fm, BoutReal fp, BoutReal fmm, BoutReal fpp);

  /// Copy constructor
  stencil(const stencil &s);

  // operators
  
  stencil & operator=(const stencil &rhs);
  stencil & operator=(BoutReal rhs);

  stencil & operator+=(const stencil &rhs);
  stencil & operator+=(BoutReal rhs);
  stencil & operator-=(const stencil &rhs);
  stencil & operator-=(BoutReal rhs);
  stencil & operator*=(const stencil &rhs);
  stencil & operator*=(BoutReal rhs);
  stencil & operator/=(const stencil &rhs);
  stencil & operator/=(BoutReal rhs);

  const stencil operator+(const stencil &other) const;
  const stencil operator+(BoutReal other) const;
  const stencil operator-(const stencil &other) const;
  const stencil operator-(BoutReal other) const;
  const stencil operator*(const stencil &other) const;
  const stencil operator*(BoutReal other) const;
  const stencil operator/(const stencil &other) const;
  const stencil operator/(BoutReal other) const;

  friend const stencil operator+(BoutReal lhs, const stencil &rhs);
  friend const stencil operator-(BoutReal lhs, const stencil &rhs);
  friend const stencil operator*(BoutReal lhs, const stencil &rhs);
  friend const stencil operator/(BoutReal lhs, const stencil &rhs);
  
  BoutReal min() const; ///< Minimum value over stencil
  BoutReal max() const; ///< Maximum value over stencil
  const stencil abs() const; ///< Stencil with all values replaced by absolute values
};

class forward_stencil {
/// to be used only in lower/inner boundary guard cells
 public:
  int jx, jy, jz; ///< central location
  
  BoutReal m, c, p, p2, p3, p4; ///< stencil 4 forward of the centre
  
  /// constructor
  forward_stencil();

};

/// to be used only in upper/outer boundary guard cells
class backward_stencil {
 public:
  int jx, jy, jz; /// central location
  
  BoutReal p, c , m, m2, m3, m4; /// stencil 4 backward of the centre
  
  /// constructor
  backward_stencil();

};

BoutReal min(const stencil &s); ///< Minimum value over a stencil
BoutReal max(const stencil &s); ///< Maximum value over a stencil
const stencil abs(const stencil &s);  ///< Copy of stencil with all values replaced by absolute values

/// Represents indexes for stencils
/// This allowed for complicated connections between points
///
///
typedef struct {
  int jx,jy,jz, /* center   */
    
    /*1st order neigbors*/
    jxm, jxp,   /* (+/-) dx */
    jym, jyp,   /* (+/-) dy */
    jzm, jzp,   /* (+/-) dz */
    
    /*2nd order neigbors*/ 
    jx2m, jx2p,  /* (+/-) 2*dx */
    jy2m, jy2p,  /* (+/-) 2*dy */
    jz2m, jz2p;  /* (+/-) 2*dz */

  BoutReal yp_offset, ym_offset; ///< Toroidal offset (In index space)
  
  /// Offsets for sheared X derivatives (also in index space)
  BoutReal xp_offset, xm_offset;
  BoutReal x2p_offset, x2m_offset;

  /// What region is being looped over?
  REGION region;
  
} bindex;

void calc_index(bindex *bx); ///< Calculate all other indices in bindex, given central index

/// Start an iteration over indices
/// 
/// NOTE: This is done much better and more efficiently by DataIterator
/// 
/// @param[out] bx   The bindex which will be modified and used for iterating
/// @param[in]  region  The region over which to iterate. By default doesn't loop over boundary regions
///
void start_index(bindex *bx, REGION region = RGN_NOBNDRY);

/// move to next index in 3D
int next_index3(bindex *bx);

/// Move to next index in 2D
int next_index2(bindex *bx);

/// Move to next index in X-Z
int next_indexperp(bindex *bx);

void reverse_start_index(bindex *bx, REGION region = RGN_NOBNDRY); // Doesn't loop over boundary regions
void start_index_lasty(bindex *bx, REGION region = RGN_NOBNDRY);
int reverse_next_index3(bindex *bx);
int next_index_y(bindex *bx);
int previous_index_y(bindex *bx);

#endif /* __STENCILS_H__ */<|MERGE_RESOLUTION|>--- conflicted
+++ resolved
@@ -33,14 +33,11 @@
 
 #include "bout_types.hxx"
 
-<<<<<<< HEAD
 extern const BoutReal WENO_SMALL;
 
-=======
 /// Represents a value at a single index
 ///
 /// 
->>>>>>> 7fb07bf2
 class bvalue {
  public:
   int jx, jy, jz; ///< The index (jx,jy,jz)
