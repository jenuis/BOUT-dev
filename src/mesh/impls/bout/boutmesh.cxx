--- conflicted
+++ resolved
@@ -2304,202 +2304,4 @@
   file.add(jyseps2_2, "jyseps2_2", 0);
 
   coordinates()->outputVars(file);
-<<<<<<< HEAD
-}
-
-//================================================================
-// Poloidal lowpass filter for n=0 mode, keeping 0<=m<=mmax
-// Developed by T. Rhee and S. S. Kim
-//================================================================
-
-void BoutMesh::slice_r_y(const BoutReal *fori, BoutReal *fxy, int ystart, int ncy) {
-  int i;
-  for (i = 0; i < ncy; i++)
-    fxy[i] = fori[i + ystart];
-}
-
-void BoutMesh::get_ri(dcomplex *ayn, int ncy, BoutReal *ayn_Real, BoutReal *ayn_Imag) {
-  for (int i = 0; i < ncy; i++) {
-    ayn_Real[i] = ayn[i].real();
-    ayn_Imag[i] = ayn[i].imag();
-  }
-}
-
-void BoutMesh::set_ri(dcomplex *ayn, int ncy, BoutReal *ayn_Real, BoutReal *ayn_Imag) {
-  for (int i = 0; i < ncy; i++) {
-    ayn[i] = dcomplex(ayn_Real[i], ayn_Imag[i]);
-  }
-}
-
-// Lowpass filter for n=0 mode, keeping poloidal mode number 0<=m<=mmax
-const Field2D BoutMesh::lowPass_poloidal(const Field2D &var, int mmax) {
-  Field2D result(this);
-  static BoutReal *f1d = (BoutReal *)NULL;         // Never freed
-  static dcomplex *aynall = (dcomplex *)NULL;      // Never freed
-  static BoutReal *aynall_Real = (BoutReal *)NULL; // Never freed
-  static BoutReal *aynall_Imag = (BoutReal *)NULL; // Never freed
-  static dcomplex *ayn = (dcomplex *)NULL;         // Never freed
-  static BoutReal *aynReal = (BoutReal *)NULL;     // Never freed
-  static BoutReal *aynImag = (BoutReal *)NULL;     // Never freed
-
-  int ncx, ncy;
-  int jx, jy;
-  int ncyall; // nype is number of processors in the Y dir.
-  int mmax1;
-
-  mmax1 = mmax + 1;
-  ncx = LocalNx;
-  ncy = yend - ystart + 1;
-  ncyall = ncy * NYPE;
-
-  result.allocate(); // initialize
-  if (f1d == (BoutReal *)NULL)
-    f1d = new BoutReal[ncy];
-  if (ayn == (dcomplex *)NULL)
-    ayn = new dcomplex[ncy];
-  if (aynall == (dcomplex *)NULL)
-    aynall = new dcomplex[ncyall];
-  if (aynall_Real == (BoutReal *)NULL)
-    aynall_Real = new BoutReal[ncyall];
-  if (aynall_Imag == (BoutReal *)NULL)
-    aynall_Imag = new BoutReal[ncyall];
-  if (aynReal == (BoutReal *)NULL)
-    aynReal = new BoutReal[ncy];
-  if (aynImag == (BoutReal *)NULL)
-    aynImag = new BoutReal[ncy];
-
-  for (jx = 0; jx < ncx; jx++) { // start x
-    // saving the real 2D data
-    slice_r_y(&var(jx, 0), f1d, ystart, ncy); // 2d -> 1d
-
-    for (jy = 0; jy < ncy; jy++)
-      ayn[jy] = dcomplex(f1d[jy], 0.);
-
-    // allgather from ayn to aynall
-    get_ri(ayn, ncy, aynReal, aynImag);
-    MPI_Allgather(aynReal, ncy, MPI_DOUBLE, aynall_Real, ncy, MPI_DOUBLE, comm_inner);
-    MPI_Allgather(aynImag, ncy, MPI_DOUBLE, aynall_Imag, ncy, MPI_DOUBLE, comm_inner);
-    set_ri(aynall, ncyall, aynall_Real, aynall_Imag);
-
-    // FFT in y over extended domain
-    cfft(aynall, ncyall, -1);
-
-    // lowpass filter
-    for (jy = mmax1; jy <= (ncyall - mmax1); jy++)
-      aynall[jy] = dcomplex(0., 0.);
-
-    // inverse FFT in y over extended domain
-    cfft(aynall, ncyall, 1);
-
-    // scatter data
-    get_ri(aynall, ncyall, aynall_Real, aynall_Imag);
-    MPI_Scatter(aynall_Real, ncy, MPI_DOUBLE, aynReal, ncy, MPI_DOUBLE, 0, comm_inner);
-    MPI_Scatter(aynall_Imag, ncy, MPI_DOUBLE, aynImag, ncy, MPI_DOUBLE, 0, comm_inner);
-    set_ri(ayn, ncy, aynReal, aynImag);
-
-    for (jy = 0; jy < ncy; jy++)
-      f1d[jy] = ayn[jy].real();
-
-    for (jy = 0; jy < ncy; jy++) {
-      result(jx, jy + ystart, 1) = f1d[jy];
-    }
-  } // end of x
-
-  return result;
-}
-
-/*================================================================
-// Volume integral of Field2D variable
-// Developed by T. Rhee and S. S. Kim
-//================================================================*/
-
-const Field3D BoutMesh::Switch_YZ(const Field3D &var) {
-  static BoutReal **ayz = (BoutReal **)NULL;
-  static BoutReal **ayz_all = (BoutReal **)NULL;
-  Field3D result(this);
-  int ncy, ncy_all, ncz;
-  int i, j, ix;
-  ncy = yend - ystart + 1;
-  ncy_all = MY;
-  ncz = LocalNz;
-
-  if (MY != LocalNz) {
-    throw BoutException("Y and Z dimension is not same in Switch_YZ code");
-  }
-
-  // memory allocation
-  result.allocate();
-  if (ayz == (BoutReal **)NULL)
-    ayz = matrix<BoutReal>(ncy, ncz);
-  if (ayz_all == (BoutReal **)NULL)
-    ayz_all = matrix<BoutReal>(ncy_all, ncz);
-
-  for (ix = xstart; ix <= xend; ix++) {
-    // Field 3D to rmatrix of local
-    for (i = 0; i < ncy; i++)
-      for (j = 0; j < ncz; j++)
-        ayz[i][j] = var(ix, i + ystart, j);
-
-    // Collect to rmatrix of global from local
-    MPI_Allgather(ayz[0], ncy * ncz, MPI_DOUBLE, ayz_all[0], ncy * ncz, MPI_DOUBLE,
-                  comm_inner);
-
-    // Y 2 Z switch
-    for (i = ystart; i <= yend; i++)
-      for (j = 0; j < ncz; j++)
-        result(ix, i, j) = ayz_all[j][YGLOBAL(i)];
-  }
-  return result;
-}
-
-const Field3D BoutMesh::Switch_XZ(const Field3D &var) {
-  if (MX != LocalNz) {
-    throw BoutException("X and Z dimension must be the same to use Switch_XZ");
-  }
-  static BoutReal ***buffer = (BoutReal ***)NULL;
-
-  int ncx, ncy, ncz;
-  int i, j, k, l;
-
-  Field3D result(this);
-
-  ncx = LocalNx - 2 * MXG;
-  ncy = LocalNy - 2 * MYG;
-  ncz = LocalNz;
-
-  // Allocate Memory
-  result.allocate();
-  if (buffer == (BoutReal ***)NULL) {
-    buffer = r3tensor(ncz, ncy,
-                      ncx); // Note, this is deliberately such that x contiguous in memory
-  }
-
-  // Put input data into buffer.  X needs to be contiguous in memory
-  for (i = 0; i < ncx; i++) {
-    for (j = 0; j < ncy; j++) {
-      for (k = 0; k < ncz; k++) {
-        buffer[k][j][i] = var(MXG + i, MYG + j, k);
-      }
-    }
-  }
-
-  int sendcount = ncx * ncy * ncz / NXPE;
-
-  MPI_Alltoall(MPI_IN_PLACE, sendcount, MPI_DOUBLE, buffer[0][0], sendcount, MPI_DOUBLE,
-               Mesh::getXcomm());
-
-  // Need to transpose on each process appropriately.
-  for (i = 0; i < NXPE; i++) {
-    for (j = 0; j < ncx; j++) {
-      for (k = 0; k < ncy; k++) {
-        for (l = 0; l < ncx; l++) {
-          result(MXG + j, MYG + k, l + i * ncx) = buffer[j + i * ncx][k][l];
-        }
-      }
-    }
-  }
-
-  return result;
-=======
->>>>>>> 62b573ab
 }