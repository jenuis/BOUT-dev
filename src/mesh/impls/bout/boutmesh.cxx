--- conflicted
+++ resolved
@@ -2480,17 +2480,7 @@
 // Lowpass filter for n=0 mode, keeping poloidal mode number 0<=m<=mmax
 const Field2D BoutMesh::lowPass_poloidal(const Field2D &var,int mmax)
 {
-<<<<<<< HEAD
   Field2D result(this);
-  static BoutReal *f1d = (BoutReal *) NULL;
-  static dcomplex *aynall = (dcomplex*)NULL;
-  static BoutReal *aynall_Real = (BoutReal *) NULL;
-  static BoutReal *aynall_Imag = (BoutReal *) NULL;
-  static dcomplex *ayn = (dcomplex*) NULL;
-  static BoutReal *aynReal = (BoutReal *) NULL;
-  static BoutReal *aynImag = (BoutReal *) NULL;
-=======
-  Field2D result;
   static BoutReal *f1d = (BoutReal *) NULL; //Never freed
   static dcomplex *aynall = (dcomplex*)NULL; //Never freed
   static BoutReal *aynall_Real = (BoutReal *) NULL; //Never freed
@@ -2498,7 +2488,6 @@
   static dcomplex *ayn = (dcomplex*) NULL; //Never freed
   static BoutReal *aynReal = (BoutReal *) NULL; //Never freed
   static BoutReal *aynImag = (BoutReal *) NULL; //Never freed
->>>>>>> 4d76ab9b
 
   int ncx, ncy;
   int jx, jy;
