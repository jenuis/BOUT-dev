--- conflicted
+++ resolved
@@ -65,308 +65,9 @@
 
 #include <bout/mesh.hxx>
 
-<<<<<<< HEAD
+
 #include "methods.hxx"
-=======
-/*******************************************************************************
- * Limiters
- *******************************************************************************/
-
-/// Van Leer limiter. Used in TVD code
-BoutReal VANLEER(BoutReal r) { return r + fabs(r) / (1.0 + fabs(r)); }
-
-// Superbee limiter
-BoutReal SUPERBEE(BoutReal r) {
-  return BOUTMAX(0.0, BOUTMIN(2. * r, 1.0), BOUTMIN(r, 2.));
-}
-
-/*******************************************************************************
- * Basic derivative methods.
- * All expect to have an input grid cell at the same location as the output
- * Hence convert cell centred values -> centred values, or left -> left
- *******************************************************************************/
-
-const BoutReal WENO_SMALL = 1.0e-8; // Small number for WENO schemes
-
-////////////////////// FIRST DERIVATIVES /////////////////////
-
-/// central, 2nd order
-BoutReal DDX_C2(stencil &f) { return 0.5 * (f.p - f.m); }
-
-/// central, 4th order
-BoutReal DDX_C4(stencil &f) { return (8. * f.p - 8. * f.m + f.mm - f.pp) / 12.; }
-
-/// Central WENO method, 2nd order (reverts to 1st order near shocks)
-BoutReal DDX_CWENO2(stencil &f) {
-  BoutReal isl, isr, isc;  // Smoothness indicators
-  BoutReal al, ar, ac, sa; // Un-normalised weights
-  BoutReal dl, dr, dc;     // Derivatives using different stencils
-
-  dc = 0.5 * (f.p - f.m);
-  dl = f.c - f.m;
-  dr = f.p - f.c;
-
-  isl = SQ(dl);
-  isr = SQ(dr);
-  isc = (13. / 3.) * SQ(f.p - 2. * f.c + f.m) + 0.25 * SQ(f.p - f.m);
-
-  al = 0.25 / SQ(WENO_SMALL + isl);
-  ar = 0.25 / SQ(WENO_SMALL + isr);
-  ac = 0.5 / SQ(WENO_SMALL + isc);
-  sa = al + ar + ac;
-
-  return (al * dl + ar * dr + ac * dc) / sa;
-}
-
-// Smoothing 2nd order derivative
-BoutReal DDX_S2(stencil &f) {
-
-  // 4th-order differencing
-  BoutReal result = (8. * f.p - 8. * f.m + f.mm - f.pp) / 12.;
-
-  result += SIGN(f.c) * (f.pp - 4. * f.p + 6. * f.c - 4. * f.m + f.mm) / 12.;
-
-  return result;
-}
-
-///////////////////// SECOND DERIVATIVES ////////////////////
-
-/// Second derivative: Central, 2nd order
-BoutReal D2DX2_C2(stencil &f) { return f.p + f.m - 2. * f.c; }
-
-/// Second derivative: Central, 4th order
-BoutReal D2DX2_C4(stencil &f) {
-  return (-f.pp + 16. * f.p - 30. * f.c + 16. * f.m - f.mm) / 12.;
-}
-
-//////////////////////// UPWIND METHODS ///////////////////////
-
-/// Upwinding: Central, 2nd order
-BoutReal VDDX_C2(BoutReal vc, stencil &f) { return vc * 0.5 * (f.p - f.m); }
-
-/// Upwinding: Central, 4th order
-BoutReal VDDX_C4(BoutReal vc, stencil &f) {
-  return vc * (8. * f.p - 8. * f.m + f.mm - f.pp) / 12.;
-}
-
-/// upwind, 1st order
-BoutReal VDDX_U1(BoutReal vc, stencil &f) {
-  return vc >= 0.0 ? vc * (f.c - f.m) : vc * (f.p - f.c);
-}
-
-/// upwind, 2nd order
-BoutReal VDDX_U2(BoutReal vc, stencil &f) {
-  return vc >= 0.0 ? vc * (1.5 * f.c - 2.0 * f.m + 0.5 * f.mm)
-                   : vc * (-0.5 * f.pp + 2.0 * f.p - 1.5 * f.c);
-}
-
-/// upwind, 3rd order
-BoutReal VDDX_U3(BoutReal vc, stencil &f) {
-  return vc >= 0.0 ? vc*(4.*f.p - 12.*f.m + 2.*f.mm + 6.*f.c)/12.
-    : vc*(-4.*f.m + 12.*f.p - 2.*f.pp - 6.*f.c)/12.;
-}
-
-/// 3rd-order WENO scheme
-BoutReal VDDX_WENO3(BoutReal vc, stencil &f) {
-  BoutReal deriv, w, r;
-
-  if (vc > 0.0) {
-    // Left-biased stencil
-
-    r = (WENO_SMALL + SQ(f.c - 2.0 * f.m + f.mm)) /
-        (WENO_SMALL + SQ(f.p - 2.0 * f.c + f.m));
-    w = 1.0 / (1.0 + 2.0 * r * r);
-
-    deriv = 0.5 * (f.p - f.m) - 0.5 * w * (-f.mm + 3. * f.m - 3. * f.c + f.p);
-
-  } else {
-    // Right-biased
-
-    r = (WENO_SMALL + SQ(f.pp - 2.0 * f.p + f.c)) /
-        (WENO_SMALL + SQ(f.p - 2.0 * f.c + f.m));
-    w = 1.0 / (1.0 + 2.0 * r * r);
-
-    deriv = 0.5 * (f.p - f.m) - 0.5 * w * (-f.m + 3. * f.c - 3. * f.p + f.pp);
-  }
-
-  return vc * deriv;
-}
-
-/// 3rd-order CWENO. Uses the upwinding code and split flux
-BoutReal DDX_CWENO3(stencil &f) {
-  BoutReal a, ma = fabs(f.c);
-  // Split flux
-  a = fabs(f.m);
-  if (a > ma)
-    ma = a;
-  a = fabs(f.p);
-  if (a > ma)
-    ma = a;
-  a = fabs(f.mm);
-  if (a > ma)
-    ma = a;
-  a = fabs(f.pp);
-  if (a > ma)
-    ma = a;
-
-  stencil sp, sm;
-
-  sp.mm = f.mm + ma;
-  sp.m = f.m + ma;
-  sp.c = f.c + ma;
-  sp.p = f.p + ma;
-  sp.pp = f.pp + ma;
-
-  sm.mm = ma - f.mm;
-  sm.m = ma - f.m;
-  sm.c = ma - f.c;
-  sm.p = ma - f.p;
-  sm.pp = ma - f.pp;
-
-  return VDDX_WENO3(0.5, sp) + VDDX_WENO3(-0.5, sm);
-}
-
-//////////////////////// FLUX METHODS ///////////////////////
-
-BoutReal FDDX_U1(stencil &v, stencil &f) {
-  // Velocity at lower end
-  BoutReal vs = 0.5 * (v.m + v.c);
-  BoutReal result = (vs >= 0.0) ? vs * f.m : vs * f.c;
-  // and at upper
-  vs = 0.5 * (v.c + v.p);
-  result -= (vs >= 0.0) ? vs * f.c : vs * f.p;
-
-  return - result;
-}
-
-BoutReal FDDX_C2(stencil &v, stencil &f) { return 0.5 * (v.p * f.p - v.m * f.m); }
-
-BoutReal FDDX_C4(stencil &v, stencil &f) {
-  return (8. * v.p * f.p - 8. * v.m * f.m + v.mm * f.mm - v.pp * f.pp) / 12.;
-}
-
-//////////////////////// MUSCL scheme ///////////////////////
-
-void DDX_KT_LR(const stencil &f, BoutReal &fLp, BoutReal &fRp, BoutReal &fLm,
-               BoutReal &fRm) {
-  // Limiter functions
-  BoutReal phi = SUPERBEE((f.c - f.m) / (f.p - f.c));
-  BoutReal phi_m = SUPERBEE((f.m - f.mm) / (f.c - f.m));
-  BoutReal phi_p = SUPERBEE((f.p - f.c) / (f.pp - f.p));
-
-  fLp = f.c + 0.5 * phi * (f.p - f.c);
-  fRp = f.p - 0.5 * phi_p * (f.pp - f.p);
-
-  fLm = f.m + 0.5 * phi_m * (f.c - f.m);
-  fRm = f.c - 0.5 * phi * (f.p - f.c);
-}
-
-// du/dt = d/dx(f)  with maximum local velocity Vmax
-BoutReal DDX_KT(const stencil &f, const stencil &u, const BoutReal Vmax) {
-  BoutReal uLp, uRp, uLm, uRm;
-  BoutReal fLp, fRp, fLm, fRm;
-
-  DDX_KT_LR(u, uLp, uRp, uLm, uRm);
-  DDX_KT_LR(f, fLp, fRp, fLm, fRm);
-
-  BoutReal Fm = 0.5 * (fRm + fLm - Vmax * (uRm - uLm));
-  BoutReal Fp = 0.5 * (fRp + fLp - Vmax * (uRp - uLp));
-
-  return Fm - Fp;
-}
-
-/*******************************************************************************
- * Staggered differencing methods
- * These expect the output grid cell to be at a different location to the input
- *
- * The stencil no longer has a value in 'C' (centre)
- * instead, points are shifted as follows:
- *
- * mm  -> -3/2 h
- * m   -> -1/2 h
- * p   -> +1/2 h
- * pp  -? +3/2 h
- *
- * NOTE: Cell widths (dx, dy, dz) are currently defined as centre->centre
- * for the methods above. This is currently not taken account of, so large
- * variations in cell size will cause issues.
- *******************************************************************************/
-
-/////////////////////// FIRST DERIVATIVES //////////////////////
-// Map Centre -> Low or Low -> Centre
-
-// Second order differencing (staggered)
-BoutReal DDX_C2_stag(stencil &f) { return f.p - f.m; }
-
-BoutReal DDX_C4_stag(stencil &f) { return (27. * (f.p - f.m) - (f.pp - f.mm)) / 24.; }
-
-BoutReal D2DX2_C2_stag(stencil &f) { return (f.pp + f.mm - f.p - f.m) / 2.; }
-/////////////////////////// UPWINDING ///////////////////////////
-// Map (Low, Centre) -> Centre  or (Centre, Low) -> Low
-// Hence v contains only (mm, m, p, pp) fields whilst f has 'c' too
-//
-// v.p is v at +1/2, v.m is at -1/2
-
-BoutReal VDDX_U1_stag(stencil &v, stencil &f) {
-  // Lower cell boundary
-  BoutReal result = (v.m >= 0) ? v.m * f.m : v.m * f.c;
-
-  // Upper cell boundary
-  result -= (v.p >= 0) ? v.p * f.c : v.p * f.p;
-
-  result *= -1;
-
-  // result is now d/dx(v*f), but want v*d/dx(f) so subtract f*d/dx(v)
-  result -= f.c * (v.p - v.m);
-
-  return result;
-}
-
-BoutReal VDDX_U2_stag(stencil &v, stencil &f) {
-  // Calculate d(v*f)/dx = (v*f)[i+1/2] - (v*f)[i-1/2]
-
-  // Upper cell boundary
-  BoutReal result = (v.p >= 0.) ? v.p * (1.5*f.c - 0.5*f.m) : v.p * (1.5*f.p - 0.5*f.pp);
-
-  // Lower cell boundary
-  result -= (v.m >= 0.) ? v.m * (1.5*f.m - 0.5*f.mm) : v.m * (1.5*f.c - 0.5*f.p);
-
-  // result is now d/dx(v*f), but want v*d/dx(f) so subtract f*d/dx(v)
-  result -= f.c * (v.p - v.m);
-
-  return result;
-}
-
-BoutReal VDDX_C2_stag(stencil &v, stencil &f) {
-  // Result is needed at location of f: interpolate v to f's location and take an
-  // unstaggered derivative of f
-  return 0.5 * (v.p + v.m) * 0.5 * (f.p - f.m);
-}
-
-BoutReal VDDX_C4_stag(stencil &v, stencil &f) {
-  // Result is needed at location of f: interpolate v to f's location and take an
-  // unstaggered derivative of f
-  return (9. * (v.m + v.p) - v.mm - v.pp) / 16. * (8. * f.p - 8. * f.m + f.mm - f.pp) /
-         12.;
-}
-
-/////////////////////////// FLUX ///////////////////////////
-// Map (Low, Centre) -> Centre  or (Centre, Low) -> Low
-// Hence v contains only (mm, m, p, pp) fields whilst f has 'c' too
-//
-// v.p is v at +1/2, v.m is at -1/2
-
-BoutReal FDDX_U1_stag(stencil &v, stencil &f) {
-  // Lower cell boundary
-  BoutReal result = (v.m >= 0) ? v.m * f.m : v.m * f.c;
-
-  // Upper cell boundary
-  result -= (v.p >= 0) ? v.p * f.c : v.p * f.p;
-
-  return - result;
-}
-
->>>>>>> 224f2d82
+
 /*******************************************************************************
  * Lookup tables of functions. Map between names, codes and functions
  *******************************************************************************/
