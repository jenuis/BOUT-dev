
#include <globals.hxx>
#include <bout/mesh.hxx>
#include <bout/coordinates.hxx>
#include <utils.hxx>
#include <derivs.hxx>
#include <msg_stack.hxx>

#include <cmath>

#include "meshfactory.hxx"

#include <output.hxx>

#include "parallel/fci.hxx"

Mesh* Mesh::create(GridDataSource *s, Options *opt) {
  return MeshFactory::getInstance()->createMesh(s, opt);
}

Mesh *Mesh::create(Options *opt) { return create(nullptr, opt); }

Mesh::Mesh(GridDataSource *s, Options* opt) : source(s), coords(nullptr), options(opt) {
  if(s == nullptr)
    throw BoutException("GridDataSource passed to Mesh::Mesh() is NULL");
  
  if (options == nullptr) {
    options = Options::getRoot()->getSection("mesh");
  }

  /// Get mesh options
  OPTION(options, StaggerGrids,   false); // Stagger grids
  OPTION(options, maxregionblocksize, MAXREGIONBLOCKSIZE);
  // Initialise derivatives
  derivs_init(options);  // in index_derivs.cxx for now
}

Mesh::~Mesh() {
  if (source) {
    delete source;
  }

  if (coords) {
    delete coords;
  }
}

/**************************************************************************
 * Functions for reading data from external sources
 *
 * These functions are delegated to a GridDataSource object,
 * which may then read from a file, options, or other sources.
 **************************************************************************/

/// Get an integer
int Mesh::get(int &ival, const string &name) {
  TRACE("Mesh::get(ival)");

  if(!source->get(this, ival, name))
    return 1;

  return 0;
}

/// A BoutReal number
int Mesh::get(BoutReal &rval, const string &name) {
  TRACE("Mesh::get(rval)");

  if(!source->get(this, rval, name))
    return 1;

  return 0;
}

int Mesh::get(Field2D &var, const string &name, BoutReal def) {
  TRACE("Loading 2D field: Mesh::get(Field2D)");

  // Ensure data allocated
  var.allocate();

  if(!source->get(this, var, name, def))
    return 1;

  // Communicate to get guard cell data
  Mesh::communicate(var);

  // Check that the data is valid
  checkData(var);

  return 0;
}

int Mesh::get(Field3D &var, const string &name, BoutReal def, bool communicate) {
  TRACE("Loading 3D field: Mesh::get(Field3D)");

  // Ensure data allocated
  var.allocate();

  if(!source->get(this, var, name, def))
    return 1;

  // Communicate to get guard cell data
  if(communicate) {
    Mesh::communicate(var);
  }

  // Check that the data is valid
  checkData(var);

  return 0;
}

/**************************************************************************
 * Data get routines
 **************************************************************************/

int Mesh::get(Vector2D &var, const string &name) {
  TRACE("Loading 2D vector: Mesh::get(Vector2D, %s)", name.c_str());

  if(var.covariant) {
    output << "\tReading covariant vector " << name << endl;

    get(var.x, name+"_x");
    get(var.y, name+"_y");
    get(var.z, name+"_z");

  }else {
    output << "\tReading contravariant vector " << name << endl;

    get(var.x, name+"x");
    get(var.y, name+"y");
    get(var.z, name+"z");
  }

  return 0;
}

int Mesh::get(Vector3D &var, const string &name) {
  TRACE("Loading 3D vector: Mesh::get(Vector3D, %s)", name.c_str());

  if(var.covariant) {
    output << "\tReading covariant vector " << name << endl;

    get(var.x, name+"_x");
    get(var.y, name+"_y");
    get(var.z, name+"_z");

  }else {
    output << "\tReading contravariant vector " << name << endl;

    get(var.x, name+"x");
    get(var.y, name+"y");
    get(var.z, name+"z");
  }

  return 0;
}

bool Mesh::sourceHasVar(const string &name) {
  return source->hasVar(name);
}

/**************************************************************************
 * Communications
 **************************************************************************/

void Mesh::communicateXZ(FieldGroup &g) {
  TRACE("Mesh::communicate(FieldGroup&)");

  // Send data
  comm_handle h = send(g);

  // Wait for data from other processors
  wait(h);
}

void Mesh::communicate(FieldGroup &g) {
  TRACE("Mesh::communicate(FieldGroup&)");

  // Send data
  comm_handle h = send(g);

  // Wait for data from other processors
  wait(h);

  // Calculate yup and ydown fields for 3D fields
  for(const auto& fptr : g.field3d())
    getParallelTransform().calcYUpDown(*fptr);
}

/// This is a bit of a hack for now to get FieldPerp communications
/// The FieldData class needs to be changed to accomodate FieldPerp objects
void Mesh::communicate(FieldPerp &f) {
  comm_handle recv[2];
  
  int nin = xstart; // Number of x points in inner guard cell
  int nout = LocalNx-xend-1; // Number of x points in outer guard cell

  // Post receives for guard cell regions

  recv[0] = irecvXIn(f[0],       nin*LocalNz, 0);
  recv[1] = irecvXOut(f[xend+1], nout*LocalNz, 1);
  
  // Send data
  sendXIn(f[xstart], nin*LocalNz, 1);
  sendXOut(f[xend-nout+1], nout*LocalNz, 0);
 
  // Wait for receive
  wait(recv[0]);
  wait(recv[1]);
}

int Mesh::msg_len(const vector<FieldData*> &var_list, int xge, int xlt, int yge, int ylt) {
  int len = 0;

  /// Loop over variables
  for(const auto& var : var_list) {
    if(var->is3D()) {
      len += (xlt - xge) * (ylt - yge) * LocalNz * var->BoutRealSize();
    } else {
      len += (xlt - xge) * (ylt - yge) * var->BoutRealSize();
    }
  }

  return len;
}

bool Mesh::periodicY(int jx) const {
  BoutReal ts; return periodicY(jx, ts);
}

int Mesh::ySize(int jx) const {
  // Get the size of a surface in Y using MPI communicator
  MPI_Comm comm = getYcomm(jx);

  int local = yend - ystart + 1;
  int all;
  MPI_Allreduce(&local, &all, 1, MPI_INT, MPI_SUM, comm);
  return all;
}

bool Mesh::hasBndryLowerY() {
  static bool calc = false, answer;
  if(calc) return answer; // Already calculated

  int mybndry = static_cast<int>(!(iterateBndryLowerY().isDone()));
  int allbndry;
  MPI_Allreduce(&mybndry, &allbndry, 1, MPI_INT, MPI_BOR, getXcomm(yend));
  answer = static_cast<bool>(allbndry);
  calc = true;
  return answer;
}

bool Mesh::hasBndryUpperY() {
  static bool calc = false, answer;
  if(calc) return answer; // Already calculated

  int mybndry = static_cast<int>(!(iterateBndryUpperY().isDone()));
  int allbndry;
  MPI_Allreduce(&mybndry, &allbndry, 1, MPI_INT, MPI_BOR, getXcomm(ystart));
  answer = static_cast<bool>(allbndry);
  calc = true;
  return answer;
}

const vector<int> Mesh::readInts(const string &name, int n) {
  vector<int> result;

  if(source->hasVar(name)) {
    if(!source->get(this, result, name, n, 0)) {
      // Error reading
      throw BoutException("Could not read integer array '%s'\n", name.c_str());
    }
  }else {
    // Not found
    throw BoutException("Missing integer array %s\n", name.c_str());
  }

  return result;
}

void Mesh::setParallelTransform() {

  string ptstr;
  options->get("paralleltransform", ptstr, "identity");

  // Convert to lower case for comparison
  ptstr = lowercase(ptstr);
    
  if(ptstr == "identity") {
    // Identity method i.e. no transform needed
    transform = std::unique_ptr<ParallelTransform>(new ParallelTransformIdentity());
      
  }else if(ptstr == "shifted") {
    // Shifted metric method
    transform = std::unique_ptr<ParallelTransform>(new ShiftedMetric(*this));
      
  }else if(ptstr == "fci") {

    Options *fci_options = Options::getRoot()->getSection("fci");
    // Flux Coordinate Independent method
    bool fci_zperiodic;
    fci_options->get("z_periodic", fci_zperiodic, true);
    transform = std::unique_ptr<ParallelTransform>(new FCITransform(*this, fci_zperiodic));
      
  }else {
    throw BoutException("Unrecognised paralleltransform option.\n"
                        "Valid choices are 'identity', 'shifted', 'fci'");
  }
}

ParallelTransform& Mesh::getParallelTransform() {
  if(!transform) {
    // No ParallelTransform object yet. Set from options
    setParallelTransform();
  }
  
  // Return a reference to the ParallelTransform object
  return *transform;
}

Coordinates *Mesh::createDefaultCoordinates() {
  return new Coordinates(this);
}


Region<> & Mesh::getRegion3D(const std::string &region_name){
   auto found = regionMap3D.find(region_name);
   if (found == end(regionMap3D)) {
     throw BoutException("Couldn't find region %s in regionMap3D", region_name.c_str());
   }
   return found->second;
}

Region<Ind2D> & Mesh::getRegion2D(const std::string &region_name){
   auto found = regionMap2D.find(region_name);
   if (found == end(regionMap2D)) {
     throw BoutException("Couldn't find region %s in regionMap2D", region_name.c_str());
   }
   return found->second;
}

<<<<<<< HEAD
Region<IndPerp> & Mesh::getRegionPerp(const std::string &region_name){
   auto found = regionMapPerp.find(region_name);
   if (found == end(regionMapPerp)) {
     throw BoutException("Couldn't find region %s in regionMapPerp", region_name.c_str());
   }
   return found->second;
}
  
void Mesh::addRegion3D(const std::string &region_name, Region<> region){
   if (regionMap3D.count(region_name)) {
     throw BoutException("Trying to add an already existing region %s to regionMap3D");
   }
   regionMap3D[region_name] = region;
=======
void Mesh::addRegion3D(const std::string &region_name, const Region<> &region) {
  if (regionMap3D.count(region_name)) {
    throw BoutException("Trying to add an already existing region %s to regionMap3D");
  }
  regionMap3D[region_name] = region;
>>>>>>> ffc765ee
}

void Mesh::addRegion2D(const std::string &region_name, const Region<Ind2D> &region) {
  if (regionMap2D.count(region_name)) {
    throw BoutException("Trying to add an already existing region %s to regionMap2D");
  }
  regionMap2D[region_name] = region;
}

<<<<<<< HEAD
void Mesh::addRegionPerp(const std::string &region_name, Region<IndPerp> region){
  if (regionMapPerp.count(region_name)) {
    throw BoutException("Trying to add an already existing region %s to regionMapPerp");
  }
  regionMapPerp[region_name] = region;
}
 
=======
>>>>>>> ffc765ee
void Mesh::createDefaultRegions(){
  //3D regions
  addRegion3D("RGN_ALL", Region<Ind3D>(0, LocalNx - 1, 0, LocalNy - 1, 0, LocalNz - 1,
                                       LocalNy, LocalNz, maxregionblocksize));
  addRegion3D("RGN_NOBNDRY", Region<Ind3D>(xstart, xend, ystart, yend, 0, LocalNz - 1,
                                           LocalNy, LocalNz, maxregionblocksize));
  addRegion3D("RGN_NOX", Region<Ind3D>(xstart, xend, 0, LocalNy - 1, 0, LocalNz - 1,
                                       LocalNy, LocalNz, maxregionblocksize));
  addRegion3D("RGN_NOY", Region<Ind3D>(0, LocalNx - 1, ystart, yend, 0, LocalNz - 1,
                                       LocalNy, LocalNz, maxregionblocksize));

  //2D regions
  addRegion2D("RGN_ALL", Region<Ind2D>(0, LocalNx - 1, 0, LocalNy - 1, 0, 0, LocalNy, 1,
                                       maxregionblocksize));
  addRegion2D("RGN_NOBNDRY", Region<Ind2D>(xstart, xend, ystart, yend, 0, 0, LocalNy, 1,
                                           maxregionblocksize));
  addRegion2D("RGN_NOX", Region<Ind2D>(xstart, xend, 0, LocalNy - 1, 0, 0, LocalNy, 1,
                                       maxregionblocksize));
  addRegion2D("RGN_NOY", Region<Ind2D>(0, LocalNx - 1, ystart, yend, 0, 0, LocalNy, 1,
                                       maxregionblocksize));

  //Perp regions
  addRegionPerp("RGN_ALL", Region<IndPerp>(0, LocalNx - 1, 0, 0, 0, LocalNz - 1, 1, LocalNz,
                                       maxregionblocksize));
  addRegionPerp("RGN_NOBNDRY", Region<IndPerp>(xstart, xend, 0, 0, 0, LocalNz - 1, 1, LocalNz,
                                           maxregionblocksize));
  addRegionPerp("RGN_NOX", Region<IndPerp>(xstart, xend, 0, 0, 0, LocalNz - 1, 1, LocalNz,
                                       maxregionblocksize));
  addRegionPerp("RGN_NOY", Region<IndPerp>(0, LocalNx - 1, 0, 0, 0, LocalNz - 1, 1, LocalNz,
                                       maxregionblocksize));

  // Construct index lookup for 3D-->2D
  indexLookup3Dto2D = Array<int>(LocalNx*LocalNy*LocalNz);
  for (const auto &ind3D: getRegion3D("RGN_ALL")){
    indexLookup3Dto2D[ind3D.ind] = ind3Dto2D(ind3D).ind;
  }

  indexLookupPerpto3D = Matrix<int>(LocalNx*LocalNz,LocalNy);
  for (const auto &ind3D: getRegion3D("RGN_ALL")){
    int jperp = ind3DtoPerp(ind3D).ind;
    int jy = (ind3D.ind / LocalNz) % LocalNy;
    indexLookupPerpto3D(jperp,jy) = ind3D.ind;
  }
}<|MERGE_RESOLUTION|>--- conflicted
+++ resolved
@@ -340,27 +340,19 @@
    return found->second;
 }
 
-<<<<<<< HEAD
-Region<IndPerp> & Mesh::getRegionPerp(const std::string &region_name){
-   auto found = regionMapPerp.find(region_name);
-   if (found == end(regionMapPerp)) {
-     throw BoutException("Couldn't find region %s in regionMapPerp", region_name.c_str());
-   }
-   return found->second;
-}
-  
-void Mesh::addRegion3D(const std::string &region_name, Region<> region){
-   if (regionMap3D.count(region_name)) {
-     throw BoutException("Trying to add an already existing region %s to regionMap3D");
-   }
-   regionMap3D[region_name] = region;
-=======
+Region<IndPerp> &Mesh::getRegionPerp(const std::string &region_name) {
+  auto found = regionMapPerp.find(region_name);
+  if (found == end(regionMapPerp)) {
+    throw BoutException("Couldn't find region %s in regionMapPerp", region_name.c_str());
+  }
+  return found->second;
+}
+
 void Mesh::addRegion3D(const std::string &region_name, const Region<> &region) {
   if (regionMap3D.count(region_name)) {
     throw BoutException("Trying to add an already existing region %s to regionMap3D");
   }
   regionMap3D[region_name] = region;
->>>>>>> ffc765ee
 }
 
 void Mesh::addRegion2D(const std::string &region_name, const Region<Ind2D> &region) {
@@ -370,17 +362,14 @@
   regionMap2D[region_name] = region;
 }
 
-<<<<<<< HEAD
-void Mesh::addRegionPerp(const std::string &region_name, Region<IndPerp> region){
+void Mesh::addRegionPerp(const std::string &region_name, const Region<IndPerp> &region) {
   if (regionMapPerp.count(region_name)) {
     throw BoutException("Trying to add an already existing region %s to regionMapPerp");
   }
   regionMapPerp[region_name] = region;
 }
- 
-=======
->>>>>>> ffc765ee
-void Mesh::createDefaultRegions(){
+
+void Mesh::createDefaultRegions() {
   //3D regions
   addRegion3D("RGN_ALL", Region<Ind3D>(0, LocalNx - 1, 0, LocalNy - 1, 0, LocalNz - 1,
                                        LocalNy, LocalNz, maxregionblocksize));
