/**************************************************************************
* Various differential operators defined on BOUT grid
*
**************************************************************************
* Copyright 2010 B.D.Dudson, S.Farley, M.V.Umansky, X.Q.Xu
*
* Contact: Ben Dudson, bd512@york.ac.uk
* 
* This file is part of BOUT++.
*
* BOUT++ is free software: you can redistribute it and/or modify
* it under the terms of the GNU Lesser General Public License as published by
* the Free Software Foundation, either version 3 of the License, or
* (at your option) any later version.
*
* BOUT++ is distributed in the hope that it will be useful,
* but WITHOUT ANY WARRANTY; without even the implied warranty of
* MERCHANTABILITY or FITNESS FOR A PARTICULAR PURPOSE.  See the
* GNU Lesser General Public License for more details.
*
* You should have received a copy of the GNU Lesser General Public License
* along with BOUT++.  If not, see <http://www.gnu.org/licenses/>.
* 
**************************************************************************/

#include <globals.hxx>
#include <bout.hxx>
#include <difops.hxx>
#include <vecops.hxx>
#include <utils.hxx>
#include <derivs.hxx>
#include <fft.hxx>
#include <msg_stack.hxx>
#include <bout/assert.hxx>

#include <invert_laplace.hxx> // Delp2 uses same coefficients as inversion code

#include <interpolation.hxx>
#include <unused.hxx>

#include <math.h>
#include <stdlib.h>

/*******************************************************************************
* Grad_par
* The parallel derivative along unperturbed B-field
*******************************************************************************/

const Field2D Grad_par(const Field2D &var, CELL_LOC outloc, DIFF_METHOD method) {
  return mesh->coordinates()->Grad_par(var, outloc, method);
}

const Field2D Grad_par(const Field2D &var, DIFF_METHOD method, CELL_LOC outloc) {
  return mesh->coordinates()->Grad_par(var, outloc, method);
}

const Field3D Grad_par(const Field3D &var, CELL_LOC outloc, DIFF_METHOD method) {
  return mesh->coordinates()->Grad_par(var, outloc, method);
}

const Field3D Grad_par(const Field3D &var, DIFF_METHOD method, CELL_LOC outloc) {
  return mesh->coordinates()->Grad_par(var, outloc, method);
}

/*******************************************************************************
* Grad_parP
*
* Derivative along perturbed field-line
*
* b0 dot Grad  -  (1/B)b0 x Grad(apar) dot Grad
*
* Combines the parallel and perpendicular calculation to include
* grid-points at the corners.
*******************************************************************************/

const Field3D Grad_parP(const Field3D &apar, const Field3D &f) {
  ASSERT1(apar.getMesh() == f.getMesh());

  Mesh *mesh = apar.getMesh();

  Field3D result(mesh);
  result.allocate();
  
  int ncz = mesh->LocalNz;

  Coordinates *metric = mesh->coordinates();

  Field3D gys(mesh);
  gys.allocate();

  // Need Y derivative everywhere
  for(int x=1;x<=mesh->LocalNx-2;x++)
    for(int y=1;y<=mesh->LocalNy-2;y++)
      for(int z=0;z<ncz;z++) {
        gys(x, y, z) = (f.yup()(x, y+1, z) - f.ydown()(x, y-1, z))/(0.5*metric->dy(x, y+1) + metric->dy(x, y) + 0.5*metric->dy(x, y-1));
      }
  
  for(int x=1;x<=mesh->LocalNx-2;x++) {
    for(int y=mesh->ystart;y<=mesh->yend;y++) {
      BoutReal by = 1./sqrt(metric->g_22(x, y));
      for(int z=0;z<ncz;z++) {
        // Z indices zm and zp
        int zm = (z - 1 + ncz) % ncz;
        int zp = (z + 1) % ncz;
        
        // bx = -DDZ(apar)
        BoutReal bx = (apar(x, y, zm) - apar(x, y, zp))/(2.*metric->dz);
        // bz = DDX(f)
        BoutReal bz = (apar(x+1, y, z) - apar(x-1, y, z))/(0.5*metric->dx(x-1, y) + metric->dx(x, y) + 0.5*metric->dx(x+1, y));
        
	// Now calculate (bx*d/dx + by*d/dy + bz*d/dz) f
        
        // Length dl for predictor
        BoutReal dl = fabs(metric->dx(x, y)) / (fabs(bx) + 1e-16);
        dl = BOUTMIN(dl, fabs(metric->dy(x, y)) / (fabs(by) + 1e-16));
        dl = BOUTMIN(dl, metric->dz / (fabs(bz) + 1e-16));
        
	BoutReal fp, fm;
        
        // X differencing
        fp = f(x+1, y, z)
          + (0.25*dl/metric->dz) * bz * (f(x+1, y, zm) - f(x+1, y, zp))
          - 0.5*dl * by * gys(x+1, y, z);
        
        fm = f(x-1, y, z)
          + (0.25*dl/metric->dz) * bz * (f(x-1, y, zm) - f(x-1, y, zp))
          - 0.5*dl * by * gys(x-1, y, z);
        
        result(x, y, z) = bx * (fp - fm) / (0.5*metric->dx(x-1, y) + metric->dx(x, y) + 0.5*metric->dx(x+1, y));

	// Z differencing
        
        fp = f(x, y, zp)
          + (0.25*dl/metric->dx(x, y)) * bx * (f(x-1, y, zp) - f(x+1, y, zp))
          - 0.5*dl * by * gys(x, y, zp);
        
        fm = f(x, y, zm)
          + (0.25*dl/metric->dx(x, y)) * bx * (f(x-1,y,zm) - f(x+1, y, zm))
          - 0.5*dl * by * gys(x, y, zm);

        result(x, y, z) += bz * (fp - fm) / (2.*metric->dz);

        // Y differencing
        
        fp = f.yup()(x,y+1,z)
          - 0.5*dl * bx * (f.yup()(x+1, y+1, z) - f.yup()(x-1, y+1, z))/(0.5*metric->dx(x-1, y) + metric->dx(x, y) + 0.5*metric->dx(x+1, y))
          
          + (0.25*dl/metric->dz) * bz * (f.yup()(x,y+1,zm) - f.yup()(x,y+1,zp));
        
        fm = f.ydown()(x,y-1,z)
          - 0.5*dl * bx * (f.ydown()(x+1, y-1, z) - f.ydown()(x-1, y-1, z))/(0.5*metric->dx(x-1, y) + metric->dx(x, y) + 0.5*metric->dx(x+1, y))
          + (0.25*dl/metric->dz) * bz * (f.ydown()(x,y-1,zm) - f.ydown()(x,y-1,zp));

        result(x,y,z) += by * (fp - fm) / (0.5*metric->dy(x,y-1) + metric->dy(x,y) + 0.5*metric->dy(x,y+1));
      }
    }
  }
  
  ASSERT2(result.getLocation() == f.getLocation());

  return result;
}

/*******************************************************************************
* Vpar_Grad_par
* vparallel times the parallel derivative along unperturbed B-field
*******************************************************************************/

const Field2D Vpar_Grad_par(const Field2D &v, const Field2D &f) {
  return mesh->coordinates()->Vpar_Grad_par(v, f);
}

const Field3D Vpar_Grad_par(const Field3D &v, const Field3D &f, CELL_LOC outloc, DIFF_METHOD method) {
  return mesh->coordinates()->Vpar_Grad_par(v, f, outloc, method);
}

const Field3D Vpar_Grad_par(const Field3D &v, const Field3D &f, DIFF_METHOD method, CELL_LOC outloc) {
  return mesh->coordinates()->Vpar_Grad_par(v, f, outloc, method);
}

/*******************************************************************************
* Div_par
* parallel divergence operator B \partial_{||} (F/B)
*******************************************************************************/

const Field2D Div_par(const Field2D &f) {
  return mesh->coordinates()->Div_par(f);
}

const Field3D Div_par(const Field3D &f, CELL_LOC outloc, DIFF_METHOD method) {
  return mesh->coordinates()->Div_par(f, outloc, method);
}

const Field3D Div_par(const Field3D &f, DIFF_METHOD method, CELL_LOC outloc) {
  return mesh->coordinates()->Div_par(f, outloc, method);
}

const Field3D Div_par(const Field3D &f, const Field3D &v) {
  ASSERT1(f.getMesh() == v.getMesh());
  ASSERT2(v.getLocation() == f.getLocation());

  // Parallel divergence, using velocities at cell boundaries
  // Note: Not guaranteed to be flux conservative
  Mesh *mesh = f.getMesh();
  CELL_LOC loc = f.getLocation();

  Field3D result(mesh);
  result.allocate();

  Coordinates *coord = mesh->coordinates();
  
  for(int i=mesh->xstart;i<=mesh->xend;i++)
    for(int j=mesh->ystart;j<=mesh->yend;j++) {
      for(int k=0;k<mesh->LocalNz;k++) {
	
	// Value of f and v at left cell face
	BoutReal fL = 0.5*(f(i,j,k) + f.ydown()(i,j-1,k));
	BoutReal vL = 0.5*(v(i,j,k) + v.ydown()(i,j-1,k));
	
	BoutReal fR = 0.5*(f(i,j,k) + f.yup()(i,j+1,k));
	BoutReal vR = 0.5*(v(i,j,k) + v.yup()(i,j+1,k));
	
        // Calculate flux at right boundary (y+1/2)
	BoutReal fluxRight = fR * vR * (coord->J.get(loc).operator()(i,j) + coord->J.get(loc).operator()(i,j+1)) / (sqrt(coord->g_22.get(loc).operator()(i,j))+ sqrt(coord->g_22.get(loc).operator()(i,j+1)));
	
        // Calculate at left boundary (y-1/2)
	BoutReal fluxLeft = fL * vL * (coord->J.get(loc).operator()(i,j) + coord->J.get(loc).operator()(i,j-1)) / (sqrt(coord->g_22.get(loc).operator()(i,j)) + sqrt(coord->g_22.get(loc).operator()(i,j-1)));
	
	result(i,j,k)   = (fluxRight - fluxLeft) / (coord->dy.get(loc).operator()(i,j)*coord->J(i,j));
      }
    }

  result.setLocation(f.getLocation());

  return result;
}

//////// Flux methods

const Field3D Div_par_flux(const Field3D &v, const Field3D &f, CELL_LOC outloc, DIFF_METHOD method) {
  Coordinates *metric = mesh->coordinates();
  Field3D result = -metric->Bxy*FDDY(v, f/metric->Bxy, outloc, method);
  result /= sqrt(metric->g_22.get(result.getLocation()));
  return result;
}

const Field3D Div_par_flux(const Field3D &v, const Field3D &f, DIFF_METHOD method, CELL_LOC outloc) {
  return Div_par_flux(v,f, outloc, method);
}

/*******************************************************************************
* Parallel derivatives converting between left and cell centred
* NOTE: These are a quick hack to test if this works. The whole staggered grid
*       thing needs to be thought through.
*******************************************************************************/

const Field3D Grad_par_CtoL(const Field3D &var) {
  ASSERT1(var.getLocation() == CELL_CENTRE);

  Mesh *mesh = var.getMesh();
  Field3D result(mesh);
  result.allocate();

  Coordinates *metric = mesh->coordinates();

  if (var.hasYupYdown()) {
    // NOTE: Need to calculate one more point than centred vars
    for(int jx=0; jx<mesh->LocalNx;jx++) {
      for(int jy=1;jy<mesh->LocalNy;jy++) {
        for(int jz=0;jz<mesh->LocalNz;jz++) {
          result(jx, jy, jz) = 2.*(var(jx, jy, jz) - var.ydown()(jx, jy-1, jz)) / (metric->dy.get(CELL_YLOW).operator()(jx, jy) * sqrt(metric->g_22.get(CELL_YLOW).operator()(jx, jy)) + metric->dy.get(CELL_YLOW).operator()(jx, jy-1) * sqrt(metric->g_22.get(CELL_YLOW).operator()(jx, jy-1)));
      }
      }
    }
  } else {
    // No yup/ydown fields, so transform to cell centred
    Field3D var_fa = mesh->toFieldAligned(var);
    
    for(int jx=0; jx<mesh->LocalNx;jx++) {
      for(int jy=1;jy<mesh->LocalNy;jy++) {
        for(int jz=0;jz<mesh->LocalNz;jz++) {
          result(jx, jy, jz) = 2.*(var_fa(jx, jy, jz) - var_fa(jx, jy-1, jz)) / (metric->dy.get(CELL_YLOW).operator()(jx, jy) * sqrt(metric->g_22.get(CELL_YLOW).operator()(jx, jy)) + metric->dy.get(CELL_YLOW).operator()(jx, jy-1) * sqrt(metric->g_22.get(CELL_YLOW).operator()(jx, jy-1)));
        }
      }
    }

    result = mesh->fromFieldAligned(result);
  }

  result.setLocation(CELL_YLOW);
  return result;
}

const Field2D Grad_par_CtoL(const Field2D &var) {
  Field2D result;
  result.allocate();
  
  Coordinates *metric = mesh->coordinates();

  for(const auto &i : result.region(RGN_NOBNDRY)) {
    result[i] = (var[i] - var[i.ym()]) / (metric->dy[i] * sqrt(metric->g_22[i]));
  }
  
  return result;
}


const Field3D Vpar_Grad_par_LCtoC(const Field3D &v, const Field3D &f, REGION region) {
  ASSERT1(v.getMesh() == f.getMesh());
  ASSERT1(v.getLocation() == CELL_YLOW);
  ASSERT1(f.getLocation() == CELL_CENTRE);

  stencil fval, vval;
  Field3D result(v.getMesh());

  result.allocate();

  bool vUseUpDown = (v.hasYupYdown() && ((&v.yup() != &v) || (&v.ydown() != &v)));
  bool fUseUpDown = (f.hasYupYdown() && ((&f.yup() != &f) || (&f.ydown() != &f)));

  if (vUseUpDown && fUseUpDown) {
    // Both v and f have up/down fields

    fval.mm = nan("");
    fval.pp = nan("");
    vval.mm = nan("");
    vval.pp = nan("");
    for (const auto &i : result.region(region)) {

      vval.m = v.ydown()[i.ym()];
      vval.c = v[i];
      vval.p = v.yup()[i.yp()];

      fval.m = f.ydown()[i.ym()];
      fval.c = f[i];
      fval.p = f.yup()[i.yp()];

      // Left side
      result[i] = (vval.c >= 0.0) ? vval.c * fval.m : vval.c * fval.c;
      // Right side
      result[i] -= (vval.p >= 0.0) ? vval.p * fval.c : vval.p * fval.p;
    }
  }
  else if (vUseUpDown) {
    // Only v has up/down fields
    // f must shift to field aligned coordinates
    Field3D f_fa = mesh->toFieldAligned(f);

    vval.mm = nan("");
    vval.pp = nan("");

    for (const auto &i : result.region(region)) {

      fval.mm = f_fa[i.offset(0, -2, 0)];
      fval.m = f_fa[i.ym()];
      fval.c = f_fa[i];
      fval.p = f_fa[i.yp()];
      fval.pp = f_fa[i.offset(0, 2, 0)];

      vval.m = v.ydown()[i.ym()];
      vval.c = v[i];
      vval.p = v.yup()[i.yp()];

      // Left side
      result[i] = (vval.c >= 0.0) ? vval.c * fval.m : vval.c * fval.c;
      // Right side
      result[i] -= (vval.p >= 0.0) ? vval.p * fval.c : vval.p * fval.p;
    }
  }
  else if (fUseUpDown) {
    // Only f has up/down fields
    // v must shift to field aligned coordinates
    Field3D v_fa = mesh->toFieldAligned(v);

    stencil vval;

    stencil fval;
    fval.mm = nan("");
    fval.pp = nan("");

    for (const auto &i : result.region(region)) {

      fval.m = f.ydown()[i.ym()];
      fval.c = f[i];
      fval.p = f.yup()[i.yp()];

      vval.mm = v_fa[i.offset(0,-2,0)];
      vval.m = v_fa[i.ym()];
      vval.c = v_fa[i];
      vval.p = v_fa[i.yp()];
      vval.pp = v_fa[i.offset(0,2,0)];

      // Left side
      result[i] = (vval.c >= 0.0) ? vval.c * fval.m : vval.c * fval.c;
      // Right side
      result[i] -= (vval.p >= 0.0) ? vval.p * fval.c : vval.p * fval.p;
    }
  }
  else {
    // Both must shift to field aligned
    Field3D v_fa = mesh->toFieldAligned(v);
    Field3D f_fa = mesh->toFieldAligned(f);

    for (const auto &i : result.region(region)) {

      fval.mm = f_fa[i.offset(0,-2,0)];
      fval.m = f_fa[i.ym()];
      fval.c = f_fa[i];
      fval.p = f_fa[i.yp()];
      fval.pp = f_fa[i.offset(0,2,0)];

      vval.mm = v_fa[i.offset(0,-2,0)];
      vval.m = v_fa[i.ym()];
      vval.c = v_fa[i];
      vval.p = v_fa[i.yp()];
      vval.pp = v_fa[i.offset(0,2,0)];

      // Left side
      result[i] = (vval.c >= 0.0) ? vval.c * fval.m : vval.c * fval.c;
      // Right side
      result[i] -= (vval.p >= 0.0) ? vval.p * fval.c : vval.p * fval.p;
    }
  }

  result.setLocation(CELL_CENTRE);
  return result;
}

const Field3D Grad_par_LtoC(const Field3D &var) {
  if (mesh->StaggerGrids) {
    ASSERT1(var.getLocation() == CELL_YLOW);
  } 

  Field3D result(var.getMesh());
  result.allocate();

  Coordinates *metric = var.getMesh()->coordinates();

  if (var.hasYupYdown()) {
<<<<<<< HEAD
    for (auto &i : result.region(RGN_NOBNDRY)) {
      result[i] = (var.yup()[i.yp()] - var[i]) / (metric->dy[i]*sqrt(metric->g_22.get(CELL_CENTRE).operator[](i)));
=======
    for (const auto &i : result.region(RGN_NOBNDRY)) {
      result[i] = (var.yup()[i.yp()] - var[i]) / (metric->dy[i]*sqrt(metric->g_22[i]));
>>>>>>> 174d3f35
    }
  } else {
    // No yup/ydown field, so transform to field aligned

    Field3D var_fa = var.getMesh()->toFieldAligned(var);

<<<<<<< HEAD
    for(auto &i : result.region(RGN_NOBNDRY)) {
      result[i] = (var_fa[i.yp()] - var_fa[i]) / (metric->dy[i]*sqrt(metric->g_22.get(CELL_CENTRE).operator[](i)));
=======
    for(const auto &i : result.region(RGN_NOBNDRY)) {
      result[i] = (var_fa[i.yp()] - var_fa[i]) / (metric->dy[i]*sqrt(metric->g_22[i]));
>>>>>>> 174d3f35
    }
    result = var.getMesh()->fromFieldAligned(result);
  }

  result.setLocation(CELL_CENTRE);
  return result;
}

const Field2D Grad_par_LtoC(const Field2D &var) {
  Field2D result;
  result.allocate();
  
  Coordinates *metric = mesh->coordinates();

  for(const auto &i : result.region(RGN_NOBNDRY)) {
    result[i] = (var[i.yp()] - var[i]) / (metric->dy[i] * sqrt(metric->g_22[i]));
  }
  
  return result;
}

const Field2D Div_par_LtoC(const Field2D &var) {
  Coordinates *metric = mesh->coordinates();
  return metric->Bxy*Grad_par_LtoC(var/metric->Bxy);
}

const Field3D Div_par_LtoC(const Field3D &var) {
  Field3D result;
  result.allocate();

  Coordinates *metric = mesh->coordinates();

  // NOTE: Need to calculate one more point than centred vars
  for (int jx = 0; jx < mesh->LocalNx; jx++) {
    for (int jy = 0; jy < mesh->LocalNy - 1; jy++) {
      for (int jz = 0; jz < mesh->LocalNz; jz++) {
        result(jx, jy, jz) = metric->Bxy(jx, jy) * 2. *
                             (var.yup()(jx, jy + 1, jz) / metric->Bxy(jx, jy + 1) -
                              var(jx, jy, jz) / metric->Bxy(jx, jy)) /
                             (metric->dy(jx, jy) * sqrt(metric->g_22(jx, jy)) +
                              metric->dy(jx, jy - 1) * sqrt(metric->g_22(jx, jy - 1)));
      }
    }
  }

  return result;
}

const Field2D Div_par_CtoL(const Field2D &var) {
  Coordinates *metric = mesh->coordinates();
  return metric->Bxy * Grad_par_CtoL(var / metric->Bxy);
}

const Field3D Div_par_CtoL(const Field3D &var) {
  Field3D result;
  result.allocate();

  Coordinates *metric = mesh->coordinates();

  // NOTE: Need to calculate one more point than centred vars
  for (int jx = 0; jx < mesh->LocalNx; jx++) {
    for (int jy = 1; jy < mesh->LocalNy; jy++) {
      for (int jz = 0; jz < mesh->LocalNz; jz++) {
        result(jx, jy, jz) = metric->Bxy(jx, jy) * 2. *
                             (var(jx, jy, jz) / metric->Bxy(jx, jy) -
                              var.ydown()(jx, jy - 1, jz) / metric->Bxy(jx, jy - 1)) /
                             (metric->dy(jx, jy) * sqrt(metric->g_22(jx, jy)) +
                              metric->dy(jx, jy - 1) * sqrt(metric->g_22(jx, jy - 1)));
      }
    }
  }

  return result;
}

/*******************************************************************************
* Grad2_par2
* second parallel derivative
*
* (b dot Grad)(b dot Grad)
*
* Note: For parallel Laplacian use LaplacePar
*******************************************************************************/

const Field2D Grad2_par2(const Field2D &f) {
  return mesh->coordinates()->Grad2_par2(f);
}

const Field3D Grad2_par2(const Field3D &f, CELL_LOC outloc) {
  return mesh->coordinates()->Grad2_par2(f, outloc);
}

/*******************************************************************************
* Div_par_K_Grad_par
* Parallel divergence of diffusive flux, K*Grad_par
*******************************************************************************/

const Field2D Div_par_K_Grad_par(BoutReal kY, const Field2D &f) {
  return kY*Grad2_par2(f);
}

const Field3D Div_par_K_Grad_par(BoutReal kY, const Field3D &f) {
  return kY*Grad2_par2(f);
}

const Field2D Div_par_K_Grad_par(const Field2D &kY, const Field2D &f) {
  return kY*Grad2_par2(f) + Div_par(kY)*Grad_par(f);
}

const Field3D Div_par_K_Grad_par(const Field2D &kY, const Field3D &f) {
  return kY*Grad2_par2(f) + Div_par(kY)*Grad_par(f);
}

const Field3D Div_par_K_Grad_par(const Field3D &kY, const Field2D &f) {
  return kY*Grad2_par2(f) + Div_par(kY)*Grad_par(f);
}

const Field3D Div_par_K_Grad_par(const Field3D &kY, const Field3D &f) {
  return kY*Grad2_par2(f) + Div_par(kY)*Grad_par(f);
}

/*******************************************************************************
* Delp2
* perpendicular Laplacian operator
*******************************************************************************/

const Field2D Delp2(const Field2D &f) {
  return mesh->coordinates()->Delp2(f);
}

const Field3D Delp2(const Field3D &f, BoutReal UNUSED(zsmooth)) {
  return mesh->coordinates()->Delp2(f);
}

const FieldPerp Delp2(const FieldPerp &f, BoutReal UNUSED(zsmooth)) {
  return mesh->coordinates()->Delp2(f);
}

/*******************************************************************************
* LaplacePerp
* Full perpendicular Laplacian operator on scalar field
*
* Laplace_perp = Laplace - Laplace_par
*******************************************************************************/

const Field2D Laplace_perp(const Field2D &f) {
  return Laplace(f) - Laplace_par(f);
}

const Field3D Laplace_perp(const Field3D &f) {
  return Laplace(f) - Laplace_par(f);
}

/*******************************************************************************
* LaplacePar
* Full parallel Laplacian operator on scalar field
*
* LaplacePar(f) = Div( b (b dot Grad(f)) ) 
*
*******************************************************************************/

const Field2D Laplace_par(const Field2D &f) {
  return mesh->coordinates()->Laplace_par(f);
}

const Field3D Laplace_par(const Field3D &f) {
  return mesh->coordinates()->Laplace_par(f);
}

/*******************************************************************************
* Laplacian
* Full Laplacian operator on scalar field
*******************************************************************************/

const Field2D Laplace(const Field2D &f) {
  return mesh->coordinates()->Laplace(f);
}

const Field3D Laplace(const Field3D &f) {
  return mesh->coordinates()->Laplace(f);
}

/*******************************************************************************
* b0xGrad_dot_Grad
* Terms of form b0 x Grad(phi) dot Grad(A)
* Used for ExB terms and perturbed B field using A_||
*******************************************************************************/

const Field2D b0xGrad_dot_Grad(const Field2D &phi, const Field2D &A) {
  ASSERT1(phi.getMesh() == A.getMesh());
  ASSERT1(phi.getLocation() == A.getLocation());
  
  TRACE("b0xGrad_dot_Grad( Field2D , Field2D )");
  
  ASSERT1(phi.getMesh() == A.getMesh());

  Mesh * mesh = phi.getMesh();
  Coordinates *metric = mesh->coordinates();
  CELL_LOC loc = phi.getLocation();

  // Calculate phi derivatives
  Field2D dpdx = DDX(phi);
  Field2D dpdy = DDY(phi);
  
  // Calculate advection velocity
  Field2D vx = -metric->g_23*dpdy;
  Field2D vy = metric->g_23*dpdx;

  // Upwind A using these velocities
  Field2D result = VDDX(vx, A) + VDDY(vy, A);
  result /= metric->J*sqrt(metric->g_22.get(loc));

#ifdef TRACK
  result.name = "b0xGrad_dot_Grad("+phi.name+","+A.name+")";
#endif
  return result;
}

const Field3D b0xGrad_dot_Grad(const Field2D &phi, const Field3D &A) {
  TRACE("b0xGrad_dot_Grad( Field2D , Field3D )");

  ASSERT1(phi.getMesh() == A.getMesh());
  ASSERT1(phi.getLocation() == A.getLocation())

  Mesh *mesh = phi.getMesh();

  Coordinates *metric = mesh->coordinates();
  CELL_LOC loc = A.getLocation();
  
  // Calculate phi derivatives
  Field2D dpdx = DDX(phi);
  Field2D dpdy = DDY(phi);

  // Calculate advection velocity
  Field2D vx = -metric->g_23 * dpdy;
  Field2D vy = metric->g_23 * dpdx;
  Field2D vz = metric->g_12 * dpdy - metric->g_22 * dpdx;

  if(mesh->IncIntShear) {
    // BOUT-06 style differencing
    vz += metric->IntShiftTorsion * vx;
  }

  // Upwind A using these velocities

  Field3D result = VDDX(vx, A) + VDDY(vy, A) + VDDZ(vz, A);

  result /= (metric->J*sqrt(metric->g_22.get(loc)));

#ifdef TRACK
  result.name = "b0xGrad_dot_Grad("+phi.name+","+A.name+")";
#endif

  ASSERT2(result.getLocation() == A.getLocation());
  
  return result;
}

const Field3D b0xGrad_dot_Grad(const Field3D &p, const Field2D &A, CELL_LOC outloc) {
  TRACE("b0xGrad_dot_Grad( Field3D , Field2D )");

  ASSERT1(p.getMesh() == A.getMesh());

  Coordinates *metric = p.getMesh()->coordinates();

  // Calculate phi derivatives
  Field3D dpdx = DDX(p, outloc);
  Field3D dpdy = DDY(p, outloc);
  Field3D dpdz = DDZ(p, outloc);

  // Calculate advection velocity
  Field3D vx = metric->g_22 * dpdz - metric->g_23 * dpdy;
  Field3D vy = metric->g_23 * dpdx - metric->g_12 * dpdz;

  // Upwind A using these velocities

  Field3D result = VDDX(vx, A, outloc) + VDDY(vy, A, outloc);

  result /=  (metric->J*sqrt(metric->g_22.get(result.getLocation())));
  
#ifdef TRACK
  result.name = "b0xGrad_dot_Grad("+p.name+","+A.name+")";
#endif
  
  ASSERT2(result.getLocation() == A.getLocation());

  return result;
}

const Field3D b0xGrad_dot_Grad(const Field3D &phi, const Field3D &A, CELL_LOC outloc) {
  TRACE("b0xGrad_dot_Grad( Field3D , Field3D )");

  ASSERT1(phi.getMesh() == A.getMesh());

  Mesh * mesh = phi.getMesh();

  Coordinates *metric = mesh->coordinates();

  // Calculate phi derivatives
  Field3D dpdx = DDX(phi, outloc);
  Field3D dpdy = DDY(phi, outloc);
  Field3D dpdz = DDZ(phi, outloc);

  // Calculate advection velocity
  Field3D vx = metric->g_22 * dpdz - metric->g_23 * dpdy;
  Field3D vy = metric->g_23 * dpdx - metric->g_12 * dpdz;
  Field3D vz = metric->g_12 * dpdy - metric->g_22 * dpdx;

  if(mesh->IncIntShear) {
    // BOUT-06 style differencing
    vz += metric->IntShiftTorsion * vx;
  }

  Field3D result = VDDX(vx, A, outloc) + VDDY(vy, A, outloc) + VDDZ(vz, A, outloc);

  result /=  (metric->J*sqrt(metric->g_22.get(result.getLocation())));

#ifdef TRACK
  result.name = "b0xGrad_dot_Grad("+phi.name+","+A.name+")";
#endif

  ASSERT2(((outloc == CELL_DEFAULT) && (result.getLocation() == A.getLocation())) ||
          (result.getLocation() == outloc));

  return result;
}

/*******************************************************************************
 * Poisson bracket
 * Terms of form b0 x Grad(f) dot Grad(g) / B = [f, g]
 *******************************************************************************/

/*!
 * Calculate location of result
 */
CELL_LOC bracket_location(const CELL_LOC &f_loc, const CELL_LOC &g_loc, const CELL_LOC &outloc) {
  if(!mesh->StaggerGrids)
    return CELL_CENTRE;

  if(outloc == CELL_DEFAULT){
    // Check that f and g are in the same location
    if (f_loc != g_loc){
      throw BoutException("Bracket currently requires both fields to have the same cell location");
    }else {
      return f_loc;      	  // Location of result
    }
  }
  
  // Check that f, and g are in the same location as the specified output location
  if(f_loc != g_loc || f_loc != outloc){
    throw BoutException("Bracket currently requires the location of both fields and the output locaton to be the same");
  }
  
  return outloc;      	  // Location of result
}

const Field2D bracket(const Field2D &f, const Field2D &g, BRACKET_METHOD method,
                      CELL_LOC outloc, Solver *UNUSED(solver)) {
  TRACE("bracket(Field2D, Field2D)");

  ASSERT1(f.getMesh() == g.getMesh());

  Field2D result(f.getMesh());

  // Sort out cell locations
  CELL_LOC result_loc = bracket_location(f.getLocation(), g.getLocation(), outloc);
  
  if( (method == BRACKET_SIMPLE) || (method == BRACKET_ARAKAWA)) {
    // Use a subset of terms for comparison to BOUT-06
    result = 0.0;
  }else {
    // Use full expression with all terms
    result = b0xGrad_dot_Grad(f, g) / mesh->coordinates()->Bxy;
  }
  result.setLocation(result_loc);
  return result;
}

const Field3D bracket(const Field3D &f, const Field2D &g, BRACKET_METHOD method,
                      CELL_LOC outloc, Solver *solver) {
  TRACE("bracket(Field3D, Field2D)");

  ASSERT1(f.getMesh() == g.getMesh());

  Mesh *mesh = f.getMesh();

  Field3D result(mesh);

  Coordinates *metric = mesh->coordinates();

  CELL_LOC result_loc = bracket_location(f.getLocation(), g.getLocation(), outloc);
  
  switch(method) {
  case BRACKET_CTU: {
    // First order Corner Transport Upwind method
    // P.Collela JCP 87, 171-200 (1990)
    
    if(!solver)
      throw BoutException("CTU method requires access to the solver");
    
    result.allocate();
    
    int ncz = mesh->LocalNz;
    for(int x=mesh->xstart;x<=mesh->xend;x++)
      for(int y=mesh->ystart;y<=mesh->yend;y++) {
	for(int z=0;z<ncz;z++) {
	  int zm = (z - 1 + ncz) % ncz;
	  int zp = (z + 1) % ncz;
          
	  BoutReal gp, gm;
	  
          // Vx = DDZ(f)
          BoutReal vx = (f(x,y,zp) - f(x,y,zm))/(2.*metric->dz);
          
          // Set stability condition
          solver->setMaxTimestep(metric->dx(x,y) / (fabs(vx) + 1e-16));
          
          // X differencing
          if(vx > 0.0) {
            gp = g(x,y);
            
            gm = g(x-1,y);
            
          }else {
            gp = g(x+1,y);
            
            gm = g(x,y);
          }
          
          result(x,y,z) = vx * (gp - gm) / metric->dx(x,y);
        }
      }
    break;
  }
  case BRACKET_ARAKAWA: {
    // Arakawa scheme for perpendicular flow. Here as a test

    result.allocate();
    const int ncz = mesh->LocalNz;
    const BoutReal partialFactor = 1.0/(12 * metric->dz);
    for(int jx=mesh->xstart;jx<=mesh->xend;jx++){
      for(int jy=mesh->ystart;jy<=mesh->yend;jy++){
	const BoutReal spacingFactor = partialFactor / metric->dx(jx,jy);
	for(int jz=0;jz<ncz;jz++) {
	  const int jzp = jz+1 < ncz ? jz + 1 : 0;
	  //Above is alternative to const int jzp = (jz + 1) % ncz;
	  const int jzm = jz-1 >=  0 ? jz - 1 : ncz-1;
	  //Above is alternative to const int jzmTmp = (jz - 1 + ncz) % ncz;

          // J++ = DDZ(f)*DDX(g) - DDX(f)*DDZ(g)
          BoutReal Jpp = ( (f(jx,jy,jzp) - f(jx,jy,jzm))*
			   (g(jx+1,jy) - g(jx-1,jy)) -
			   (f(jx+1,jy,jz) - f(jx-1,jy,jz))*
			   (g(jx,jy) - g(jx,jy)) );
      
          // J+x
          BoutReal Jpx = ( g(jx+1,jy)*(f(jx+1,jy,jzp)-f(jx+1,jy,jzm)) -
			   g(jx-1,jy)*(f(jx-1,jy,jzp)-f(jx-1,jy,jzm)) -
			   g(jx,jy)*(f(jx+1,jy,jzp)-f(jx-1,jy,jzp)) +
			   g(jx,jy)*(f(jx+1,jy,jzm)-f(jx-1,jy,jzm)));

          // Jx+
          BoutReal Jxp = ( g(jx+1,jy)*(f(jx,jy,jzp)-f(jx+1,jy,jz)) -
			   g(jx-1,jy)*(f(jx-1,jy,jz)-f(jx,jy,jzm)) -
			   g(jx-1,jy)*(f(jx,jy,jzp)-f(jx-1,jy,jz)) +
			   g(jx+1,jy)*(f(jx+1,jy,jz)-f(jx,jy,jzm)));
          
          result(jx,jy,jz) = (Jpp + Jpx + Jxp) * spacingFactor;
	  }
	}
      }
    
    break;
  }
  case BRACKET_SIMPLE: {
    // Use a subset of terms for comparison to BOUT-06
    result = VDDX(DDZ(f), g);
    break;
  }
  default: {
    // Use full expression with all terms
    result = b0xGrad_dot_Grad(f, g) / metric->Bxy;
  }
  }
  result.setLocation(result_loc);
  return result;
}

const Field3D bracket(const Field2D &f, const Field3D &g, BRACKET_METHOD method,
                      CELL_LOC outloc, Solver *solver) {
  TRACE("bracket(Field2D, Field3D)");

  ASSERT1(f.getMesh() == g.getMesh());

  Mesh *mesh = f.getMesh();

  Field3D result(mesh);

  CELL_LOC result_loc = bracket_location(f.getLocation(), g.getLocation(), outloc);

  switch(method) {
  case BRACKET_CTU:
    throw BoutException("Bracket method CTU is not yet implemented for [2d,3d] fields.");
    break;
  case BRACKET_ARAKAWA: 
    // It is symmetric, therefore we can return -[3d,2d]
    return -bracket(g,f,method,outloc,solver);
    break;
  case BRACKET_SIMPLE: {
    // Use a subset of terms for comparison to BOUT-06
    result = VDDZ(-DDX(f), g);
    break;
  }
  default: {
    // Use full expression with all terms
    Coordinates *metric = mesh->coordinates();
    result = b0xGrad_dot_Grad(f, g) / metric->Bxy;
  }
  }
  result.setLocation(result_loc) ;
  
  return result;
}

const Field3D bracket(const Field3D &f, const Field3D &g, BRACKET_METHOD method,
                      CELL_LOC outloc, Solver *solver) {
  TRACE("Field3D, Field3D");

  ASSERT1(f.getMesh() == g.getMesh());

  Mesh *mesh = f.getMesh();

  Coordinates *metric = mesh->coordinates();

  Field3D result(mesh);

  CELL_LOC result_loc = bracket_location(f.getLocation(), g.getLocation(), outloc);

  if (mesh->GlobalNx == 1 || mesh->GlobalNz == 1) {
    result=0;
    result.setLocation(result_loc);
    return result;
  }
  
  switch(method) {
  case BRACKET_CTU: {
    // First order Corner Transport Upwind method
    // P.Collela JCP 87, 171-200 (1990)
    
    if(!solver)
      throw BoutException("CTU method requires access to the solver");

    // Get current timestep
    BoutReal dt = solver->getCurrentTimestep();
    
    result.allocate();

    FieldPerp vx(mesh), vz(mesh);
    vx.allocate();
    vz.allocate();
    
    int ncz = mesh->LocalNz;
    for(int y=mesh->ystart;y<=mesh->yend;y++) {
      for(int x=1;x<=mesh->LocalNx-2;x++) {
        for(int z=0;z<ncz;z++) {
          int zm = (z - 1 + ncz) % ncz;
          int zp = (z + 1) % ncz;
          
          // Vx = DDZ(f)
          vx(x,z) = (f(x,y,zp) - f(x,y,zm))/(2.*metric->dz);
          // Vz = -DDX(f)
          vz(x,z) = (f(x-1,y,z) - f(x+1,y,z))/(0.5*metric->dx(x-1,y) + metric->dx(x,y) + 0.5*metric->dx(x+1,y));
          
          // Set stability condition
          solver->setMaxTimestep(fabs(metric->dx(x,y)) / (fabs(vx(x,z)) + 1e-16));
          solver->setMaxTimestep(metric->dz / (fabs(vz(x,z)) + 1e-16));
        }
      }
      
      // Simplest form: use cell-centered velocities (no divergence included so not flux conservative)
      
      for(int x=mesh->xstart;x<=mesh->xend;x++)
        for (int z = 0; z < ncz; z++) {
          int zm = (z - 1 + ncz) % ncz;
          int zp = (z + 1) % ncz;

          BoutReal gp, gm;

          // X differencing
          if (vx(x, z) > 0.0) {
            gp = g(x, y, z) +
                 (0.5 * dt / metric->dz) * ((vz(x, z) > 0)
                                                ? vz(x, z) * (g(x, y, zm) - g(x, y, z))
                                                : vz(x, z) * (g(x, y, z) - g(x, y, zp)));

            gm = g(x - 1, y, z) +
                 (0.5 * dt / metric->dz) *
                     ((vz(x, z) > 0) ? vz(x, z) * (g(x - 1, y, zm) - g(x - 1, y, z))
                                     : vz(x, z) * (g(x - 1, y, z) - g(x - 1, y, zp)));

          } else {
            gp = g(x + 1, y, z) +
                 (0.5 * dt / metric->dz) *
                     ((vz(x, z) > 0) ? vz(x, z) * (g(x + 1, y, zm) - g(x + 1, y, z))
                                     : vz[x][z] * (g(x + 1, y, z) - g(x + 1, y, zp)));

            gm = g(x, y, z) +
                 (0.5 * dt / metric->dz) * ((vz(x, z) > 0)
                                                ? vz(x, z) * (g(x, y, zm) - g(x, y, z))
                                                : vz(x, z) * (g(x, y, z) - g(x, y, zp)));
          }

          result(x, y, z) = vx(x, z) * (gp - gm) / metric->dx(x, y);

          // Z differencing
          if (vz(x, z) > 0.0) {
            gp = g(x, y, z) +
                 (0.5 * dt / metric->dx(x, y)) *
                     ((vx[x][z] > 0) ? vx[x][z] * (g(x - 1, y, z) - g(x, y, z))
                                     : vx[x][z] * (g(x, y, z) - g(x + 1, y, z)));

            gm = g(x, y, zm) +
                 (0.5 * dt / metric->dx(x, y)) *
                     ((vx(x, z) > 0) ? vx(x, z) * (g(x - 1, y, zm) - g(x, y, zm))
                                     : vx(x, z) * (g(x, y, zm) - g(x + 1, y, zm)));
          } else {
            gp = g(x, y, zp) +
                 (0.5 * dt / metric->dx(x, y)) *
                     ((vx(x, z) > 0) ? vx(x, z) * (g(x - 1, y, zp) - g(x, y, zp))
                                     : vx(x, z) * (g(x, y, zp) - g(x + 1, y, zp)));

            gm = g(x, y, z) +
                 (0.5 * dt / metric->dx(x, y)) *
                     ((vx(x, z) > 0) ? vx(x, z) * (g(x - 1, y, z) - g(x, y, z))
                                     : vx(x, z) * (g(x, y, z) - g(x + 1, y, z)));
          }

          result(x, y, z) += vz(x, z) * (gp - gm) / metric->dz;
        }
    }
    break;
  }
  case BRACKET_ARAKAWA: {
    // Arakawa scheme for perpendicular flow
    
    result.allocate();
    
    const int ncz = mesh->LocalNz;
    const BoutReal partialFactor = 1.0/(12 * metric->dz);

    // We need to discard const qualifier in order to manipulate
    // storage array directly
    Field3D f_temp = f;
    Field3D g_temp = g;

    for(int jx=mesh->xstart;jx<=mesh->xend;jx++){
      for(int jy=mesh->ystart;jy<=mesh->yend;jy++){
        const BoutReal spacingFactor = partialFactor / metric->dx(jx, jy);
        const BoutReal *Fxm = f_temp(jx-1, jy);
        const BoutReal *Fx  = f_temp(jx,   jy);
        const BoutReal *Fxp = f_temp(jx+1, jy);
        const BoutReal *Gxm = g_temp(jx-1, jy);
        const BoutReal *Gx  = g_temp(jx,   jy);
        const BoutReal *Gxp = g_temp(jx+1, jy);
        for(int jz=0;jz<ncz;jz++) {
	  const int jzp = jz+1 < ncz ? jz + 1 : 0;
	  //Above is alternative to const int jzp = (jz + 1) % ncz;
	  const int jzm = jz-1 >=  0 ? jz - 1 : ncz-1;
	  //Above is alternative to const int jzm = (jz - 1 + ncz) % ncz;

          // J++ = DDZ(f)*DDX(g) - DDX(f)*DDZ(g)
          BoutReal Jpp = ((Fx[jzp] - Fx[jzm])*(Gxp[jz] - Gxm[jz]) - 
			  (Fxp[jz] - Fxm[jz])*(Gx[jzp] - Gx[jzm]));

          // J+x
          BoutReal Jpx = ( Gxp[jz]*(Fxp[jzp]-Fxp[jzm]) -
			   Gxm[jz]*(Fxm[jzp]-Fxm[jzm]) -
			   Gx[jzp]*(Fxp[jzp]-Fxm[jzp]) +
			   Gx[jzm]*(Fxp[jzm]-Fxm[jzm])) ;

          // Jx+
          BoutReal Jxp = ( Gxp[jzp]*(Fx[jzp]-Fxp[jz]) -
			   Gxm[jzm]*(Fxm[jz]-Fx[jzm]) -
			   Gxm[jzp]*(Fx[jzp]-Fxm[jz]) +
			   Gxp[jzm]*(Fxp[jz]-Fx[jzm]));
			  
          result(jx, jy, jz) = (Jpp + Jpx + Jxp) * spacingFactor;
        }
      }
    }
    break;
  }
  case BRACKET_ARAKAWA_OLD: {
    // Arakawa scheme for perpendicular flow
    
    result.allocate();

    const int ncz = mesh->LocalNz;
    const BoutReal partialFactor = 1.0/(12 * metric->dz);
    for(int jx=mesh->xstart;jx<=mesh->xend;jx++){
      for(int jy=mesh->ystart;jy<=mesh->yend;jy++){
        const BoutReal spacingFactor = partialFactor / metric->dx(jx, jy);
        for(int jz=0;jz<ncz;jz++) {
	  const int jzp = jz+1 < ncz ? jz + 1 : 0;
	  //Above is alternative to const int jzp = (jz + 1) % ncz;
	  const int jzm = jz-1 >=  0 ? jz - 1 : ncz-1;
	  //Above is alternative to const int jzm = (jz - 1 + ncz) % ncz;
          
          // J++ = DDZ(f)*DDX(g) - DDX(f)*DDZ(g)
          BoutReal Jpp = ( (f(jx,jy,jzp) - f(jx,jy,jzm))*
			   (g(jx+1,jy,jz) - g(jx-1,jy,jz)) -
			   (f(jx+1,jy,jz) - f(jx-1,jy,jz))*
			   (g(jx,jy,jzp) - g(jx,jy,jzm)) );

          // J+x
          BoutReal Jpx = ( g(jx+1,jy,jz)*(f(jx+1,jy,jzp)-f(jx+1,jy,jzm)) -
			   g(jx-1,jy,jz)*(f(jx-1,jy,jzp)-f(jx-1,jy,jzm)) -
			   g(jx,jy,jzp)*(f(jx+1,jy,jzp)-f(jx-1,jy,jzp)) +
			   g(jx,jy,jzm)*(f(jx+1,jy,jzm)-f(jx-1,jy,jzm)));

          // Jx+
          BoutReal Jxp = ( g(jx+1,jy,jzp)*(f(jx,jy,jzp)-f(jx+1,jy,jz)) -
			   g(jx-1,jy,jzm)*(f(jx-1,jy,jz)-f(jx,jy,jzm)) -
			   g(jx-1,jy,jzp)*(f(jx,jy,jzp)-f(jx-1,jy,jz)) +
			   g(jx+1,jy,jzm)*(f(jx+1,jy,jz)-f(jx,jy,jzm)));
          
          result(jx,jy,jz) = (Jpp + Jpx + Jxp) * spacingFactor;
        }
      }
    }
    break;
  }
  case BRACKET_SIMPLE: {
    // Use a subset of terms for comparison to BOUT-06
    result = VDDX(DDZ(f), g) + VDDZ(-DDX(f), g);
    break;
  }
  default: {
    // Use full expression with all terms
    result = b0xGrad_dot_Grad(f, g) / metric->Bxy;
  }
  }
  
  result.setLocation(result_loc) ;
  
  return result;
}<|MERGE_RESOLUTION|>--- conflicted
+++ resolved
@@ -437,26 +437,16 @@
   Coordinates *metric = var.getMesh()->coordinates();
 
   if (var.hasYupYdown()) {
-<<<<<<< HEAD
     for (auto &i : result.region(RGN_NOBNDRY)) {
       result[i] = (var.yup()[i.yp()] - var[i]) / (metric->dy[i]*sqrt(metric->g_22.get(CELL_CENTRE).operator[](i)));
-=======
-    for (const auto &i : result.region(RGN_NOBNDRY)) {
-      result[i] = (var.yup()[i.yp()] - var[i]) / (metric->dy[i]*sqrt(metric->g_22[i]));
->>>>>>> 174d3f35
     }
   } else {
     // No yup/ydown field, so transform to field aligned
 
     Field3D var_fa = var.getMesh()->toFieldAligned(var);
 
-<<<<<<< HEAD
     for(auto &i : result.region(RGN_NOBNDRY)) {
       result[i] = (var_fa[i.yp()] - var_fa[i]) / (metric->dy[i]*sqrt(metric->g_22.get(CELL_CENTRE).operator[](i)));
-=======
-    for(const auto &i : result.region(RGN_NOBNDRY)) {
-      result[i] = (var_fa[i.yp()] - var_fa[i]) / (metric->dy[i]*sqrt(metric->g_22[i]));
->>>>>>> 174d3f35
     }
     result = var.getMesh()->fromFieldAligned(result);
   }
