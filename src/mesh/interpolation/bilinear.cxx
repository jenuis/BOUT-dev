--- conflicted
+++ resolved
@@ -31,13 +31,8 @@
   : Interpolation(y_offset, mesh), w0(localmesh), w1(localmesh), w2(localmesh), w3(localmesh) {
 
   // Index arrays contain guard cells in order to get subscripts right
-<<<<<<< HEAD
-  i_corner = Tensor<int>(mesh->LocalNx, mesh->LocalNy, mesh->LocalNz);
-  k_corner = Tensor<int>(mesh->LocalNx, mesh->LocalNy, mesh->LocalNz);
-=======
-  i_corner = i3tensor(localmesh->LocalNx, localmesh->LocalNy, localmesh->LocalNz);
-  k_corner = i3tensor(localmesh->LocalNx, localmesh->LocalNy, localmesh->LocalNz);
->>>>>>> 68c2577f
+  i_corner = Tensor<int>(localmesh->LocalNx, localmesh->LocalNy, localmesh->LocalNz);
+  k_corner = Tensor<int>(localmesh->LocalNx, localmesh->LocalNy, localmesh->LocalNz);
 
   // Allocate Field3D members
   w0.allocate();
@@ -101,13 +96,8 @@
         int y_next = y + y_offset;
         // Due to lack of guard cells in z-direction, we need to ensure z-index
         // wraps around
-<<<<<<< HEAD
-        int ncz = mesh->LocalNz;
+        int ncz = localmesh->LocalNz;
         int z_mod = ((k_corner(x, y, z) % ncz) + ncz) % ncz;
-=======
-        int ncz = localmesh->LocalNz;
-        int z_mod = ((k_corner[x][y][z] % ncz) + ncz) % ncz;
->>>>>>> 68c2577f
         int z_mod_p1 = (z_mod + 1) % ncz;
 
         f_interp(x, y_next, z) = f(i_corner(x, y, z), y_next, z_mod) * w0(x, y, z) +
