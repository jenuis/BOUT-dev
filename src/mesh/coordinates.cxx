/**************************************************************************
 * Differential geometry
 * Calculates the covariant metric tensor, and christoffel symbol terms
 * given the contravariant metric tensor terms
 **************************************************************************/

#include <bout/assert.hxx>
#include <bout/constants.hxx>
#include <bout/coordinates.hxx>
#include <msg_stack.hxx>
#include <output.hxx>
#include <utils.hxx>

#include <derivs.hxx>
#include <fft.hxx>
#include <interpolation.hxx>

#include <globals.hxx>

Coordinates::Coordinates(Mesh *mesh)
    : dx(1, mesh), dy(1, mesh), dz(1), d1_dx(mesh), d1_dy(mesh), J(1, mesh), Bxy(1, mesh),
      // Identity metric tensor
      g11(1, mesh), g22(1, mesh), g33(1, mesh), g12(0, mesh), g13(0, mesh), g23(0, mesh),
      g_11(1, mesh), g_22(1, mesh), g_33(1, mesh), g_12(0, mesh), g_13(0, mesh),
      g_23(0, mesh), G1_11(mesh), G1_22(mesh), G1_33(mesh), G1_12(mesh), G1_13(mesh),
      G1_23(mesh), G2_11(mesh), G2_22(mesh), G2_33(mesh), G2_12(mesh), G2_13(mesh),
      G2_23(mesh), G3_11(mesh), G3_22(mesh), G3_33(mesh), G3_12(mesh), G3_13(mesh),
      G3_23(mesh), G1(mesh), G2(mesh), G3(mesh), ShiftTorsion(mesh),
      IntShiftTorsion(mesh), localmesh(mesh) {

  if (mesh->get(dx, "dx")) {
    output_warn.write("\tWARNING: differencing quantity 'dx' not found. Set to 1.0\n");
    dx = 1.0;
  }

  if (mesh->periodicX) {
    mesh->communicate(dx);
  }

  if (mesh->get(dy, "dy")) {
    output_warn.write("\tWARNING: differencing quantity 'dy' not found. Set to 1.0\n");
    dy = 1.0;
  }

  nz = mesh->LocalNz;

  if (mesh->get(dz, "dz")) {
    // Couldn't read dz from input
    int zperiod;
    BoutReal ZMIN, ZMAX;
    Options *options = Options::getRoot();
    if (options->isSet("zperiod")) {
      OPTION(options, zperiod, 1);
      ZMIN = 0.0;
      ZMAX = 1.0 / static_cast<BoutReal>(zperiod);
    } else {
      OPTION(options, ZMIN, 0.0);
      OPTION(options, ZMAX, 1.0);

      zperiod = ROUND(1.0 / (ZMAX - ZMIN));
    }

    dz = (ZMAX - ZMIN) * TWOPI / nz;
  }

  // Diagonal components of metric tensor g^{ij} (default to 1)
  mesh->get(g11, "g11", 1.0);
  mesh->get(g22, "g22", 1.0);
  mesh->get(g33, "g33", 1.0);

  // Off-diagonal elements. Default to 0
  mesh->get(g12, "g12", 0.0);
  mesh->get(g13, "g13", 0.0);
  mesh->get(g23, "g23", 0.0);

  // Check input metrics
  if ((!finite(g11)) || (!finite(g22)) || (!finite(g33))) {
    throw BoutException("\tERROR: Diagonal metrics are not finite!\n");
  }
  if ((min(g11) <= 0.0) || (min(g22) <= 0.0) || (min(g33) <= 0.0)) {
    throw BoutException("\tERROR: Diagonal metrics are negative!\n");
  }
  if ((!finite(g12)) || (!finite(g13)) || (!finite(g23))) {
    throw BoutException("\tERROR: Off-diagonal metrics are not finite!\n");
  }

  /// Find covariant metric components
  // Check if any of the components are present
  if (mesh->sourceHasVar("g_11") or mesh->sourceHasVar("g_22") or
      mesh->sourceHasVar("g_33") or mesh->sourceHasVar("g_12") or
      mesh->sourceHasVar("g_13") or mesh->sourceHasVar("g_23")) {
    // Check that all components are present
    if (mesh->sourceHasVar("g_11") and mesh->sourceHasVar("g_22") and
        mesh->sourceHasVar("g_33") and mesh->sourceHasVar("g_12") and
        mesh->sourceHasVar("g_13") and mesh->sourceHasVar("g_23")) {
      mesh->get(g_11, "g_11");
      mesh->get(g_22, "g_22");
      mesh->get(g_33, "g_33");
      mesh->get(g_12, "g_12");
      mesh->get(g_13, "g_13");
      mesh->get(g_23, "g_23");

      output_warn.write("\tWARNING! Covariant components of metric tensor set manually. "
                        "Contravariant components NOT recalculated\n");

    } else {
      output_warn.write("Not all covariant components of metric tensor found. "
                        "Calculating all from the contravariant tensor\n");
      /// Calculate contravariant metric components if not found
      if (calcCovariant()) {
        throw BoutException("Error in calcCovariant call");
      }
    }
  } else {
    /// Calculate contravariant metric components if not found
    if (calcCovariant()) {
      throw BoutException("Error in calcCovariant call");
    }
  }

  /// Calculate Jacobian and Bxy
  if (jacobian())
    throw BoutException("Error in jacobian call");

  // Attempt to read J from the grid file
  Field2D Jcalc = J;
  if (mesh->get(J, "J")) {
    output_warn.write("\tWARNING: Jacobian 'J' not found. Calculating from metric tensor\n");
    J = Jcalc;
  } else {
    // Compare calculated and loaded values
    output_warn.write("\tMaximum difference in J is %e\n", max(abs(J - Jcalc)));

    // Re-evaluate Bxy using new J
    Bxy = sqrt(g_22) / J;
  }

  // Attempt to read Bxy from the grid file
  Field2D Bcalc = Bxy;
  if (mesh->get(Bxy, "Bxy")) {
    output_warn.write("\tWARNING: Magnitude of B field 'Bxy' not found. Calculating from "
                      "metric tensor\n");
    Bxy = Bcalc;
  } else {
    output_warn.write("\tMaximum difference in Bxy is %e\n", max(abs(Bxy - Bcalc)));
    // Check Bxy
    if (!finite(Bxy)) {
      throw BoutException("\tERROR: Bxy not finite everywhere!\n");
    }
  }

  //////////////////////////////////////////////////////
  /// Calculate Christoffel symbols. Needs communication
  if (geometry()) {
    throw BoutException("Differential geometry failed\n");
  }

<<<<<<< HEAD
  //////////////////////////////////////////////////////
  /// Non-uniform meshes. Need to use DDX, DDY

  OPTION(Options::getRoot(), non_uniform, false);

  Field2D d2x(mesh), d2y(mesh); // d^2 x / d i^2
  // Read correction for non-uniform meshes
  if (mesh->get(d2x, "d2x")) {
    output_warn.write("\tWARNING: differencing quantity 'd2x' not found. Calculating from dx\n");
    d1_dx = mesh->indexDDX(1. / dx); // d/di(1/dx)
  } else {
    d1_dx = -d2x / (dx * dx);
  }

  if (mesh->get(d2y, "d2y")) {
    output_warn.write("\tWARNING: differencing quantity 'd2y' not found. Calculating from dy\n");
    d1_dy = mesh->indexDDY(1. / dy); // d/di(1/dy)
  } else {
    d1_dy = -d2y / (dy * dy);
  }

=======
>>>>>>> 62b573ab
  if (mesh->get(ShiftTorsion, "ShiftTorsion")) {
    output_warn.write("\tWARNING: No Torsion specified for zShift. Derivatives may not be correct\n");
    ShiftTorsion = 0.0;
  }

  //////////////////////////////////////////////////////

  if (mesh->IncIntShear) {
    if (mesh->get(IntShiftTorsion, "IntShiftTorsion")) {
      output_warn.write("\tWARNING: No Integrated torsion specified\n");
      IntShiftTorsion = 0.0;
    }
  }
}

void Coordinates::outputVars(Datafile &file) {
  file.add(dx, "dx", 0);
  file.add(dy, "dy", 0);
  file.add(dz, "dz", 0);

  file.add(g11, "g11", 0);
  file.add(g22, "g22", 0);
  file.add(g33, "g33", 0);
  file.add(g12, "g12", 0);
  file.add(g13, "g13", 0);
  file.add(g23, "g23", 0);

  file.add(g_11, "g_11", 0);
  file.add(g_22, "g_22", 0);
  file.add(g_33, "g_33", 0);
  file.add(g_12, "g_12", 0);
  file.add(g_13, "g_13", 0);
  file.add(g_23, "g_23", 0);

  file.add(J, "J", 0);
}

int Coordinates::geometry() {
  TRACE("Coordinates::geometry");

  output_progress.write("Calculating differential geometry terms\n");

  if (min(abs(dx)) < 1e-8)
    throw BoutException("dx magnitude less than 1e-8");

  if (min(abs(dy)) < 1e-8)
    throw BoutException("dy magnitude less than 1e-8");

  if (fabs(dz) < 1e-8)
    throw BoutException("dz magnitude less than 1e-8");

  // Check input metrics
  if ((!finite(g11)) || (!finite(g22)) || (!finite(g33))) {
    throw BoutException("\tERROR: Diagonal metrics are not finite!\n");
  }
  if ((min(g11) <= 0.0) || (min(g22) <= 0.0) || (min(g33) <= 0.0)) {
    throw BoutException("\tERROR: Diagonal metrics are negative!\n");
  }
  if ((!finite(g12)) || (!finite(g13)) || (!finite(g23))) {
    throw BoutException("\tERROR: Off-diagonal metrics are not finite!\n");
  }

  if ((!finite(g_11)) || (!finite(g_22)) || (!finite(g_33))) {
    throw BoutException("\tERROR: Diagonal g_ij metrics are not finite!\n");
  }
  if ((min(g_11) <= 0.0) || (min(g_22) <= 0.0) || (min(g_33) <= 0.0)) {
    throw BoutException("\tERROR: Diagonal g_ij metrics are negative!\n");
  }
  if ((!finite(g_12)) || (!finite(g_13)) || (!finite(g_23))) {
    throw BoutException("\tERROR: Off-diagonal g_ij metrics are not finite!\n");
  }

  // Calculate Christoffel symbol terms (18 independent values)
  // Note: This calculation is completely general: metric
  // tensor can be 2D or 3D. For 2D, all DDZ terms are zero

  G1_11 = 0.5 * g11 * DDX(g_11) + g12 * (DDX(g_12) - 0.5 * DDY(g_11)) +
          g13 * (DDX(g_13) - 0.5 * DDZ(g_11));
  G1_22 = g11 * (DDY(g_12) - 0.5 * DDX(g_22)) + 0.5 * g12 * DDY(g_22) +
          g13 * (DDY(g_23) - 0.5 * DDZ(g_22));
  G1_33 = g11 * (DDZ(g_13) - 0.5 * DDX(g_33)) + g12 * (DDZ(g_23) - 0.5 * DDY(g_33)) +
          0.5 * g13 * DDZ(g_33);
  G1_12 = 0.5 * g11 * DDY(g_11) + 0.5 * g12 * DDX(g_22) +
          0.5 * g13 * (DDY(g_13) + DDX(g_23) - DDZ(g_12));
  G1_13 = 0.5 * g11 * DDZ(g_11) + 0.5 * g12 * (DDZ(g_12) + DDX(g_23) - DDY(g_13)) +
          0.5 * g13 * DDX(g_33);
  G1_23 = 0.5 * g11 * (DDZ(g_12) + DDY(g_13) - DDX(g_23)) +
          0.5 * g12 * (DDZ(g_22) + DDY(g_23) - DDY(g_23))
          // + 0.5 *g13*(DDZ(g_32) + DDY(g_33) - DDZ(g_23));
          // which equals
          + 0.5 * g13 * DDY(g_33);

  G2_11 = 0.5 * g12 * DDX(g_11) + g22 * (DDX(g_12) - 0.5 * DDY(g_11)) +
          g23 * (DDX(g_13) - 0.5 * DDZ(g_11));
  G2_22 = g12 * (DDY(g_12) - 0.5 * DDX(g_22)) + 0.5 * g22 * DDY(g_22) +
          g23 * (DDY(g23) - 0.5 * DDZ(g_22));
  G2_33 = g12 * (DDZ(g_13) - 0.5 * DDX(g_33)) + g22 * (DDZ(g_23) - 0.5 * DDY(g_33)) +
          0.5 * g23 * DDZ(g_33);
  G2_12 = 0.5 * g12 * DDY(g_11) + 0.5 * g22 * DDX(g_22) +
          0.5 * g23 * (DDY(g_13) + DDX(g_23) - DDZ(g_12));
  G2_13 =
      // 0.5 *g21*(DDZ(g_11) + DDX(g_13) - DDX(g_13))
      // which equals
      0.5 * g12 * (DDZ(g_11) + DDX(g_13) - DDX(g_13))
      // + 0.5 *g22*(DDZ(g_21) + DDX(g_23) - DDY(g_13))
      // which equals
      + 0.5 * g22 * (DDZ(g_12) + DDX(g_23) - DDY(g_13))
      // + 0.5 *g23*(DDZ(g_31) + DDX(g_33) - DDZ(g_13));
      // which equals
      + 0.5 * g23 * DDX(g_33);
  G2_23 = 0.5 * g12 * (DDZ(g_12) + DDY(g_13) - DDX(g_23)) + 0.5 * g22 * DDZ(g_22) +
          0.5 * g23 * DDY(g_33);

  G3_11 = 0.5 * g13 * DDX(g_11) + g23 * (DDX(g_12) - 0.5 * DDY(g_11)) +
          g33 * (DDX(g_13) - 0.5 * DDZ(g_11));
  G3_22 = g13 * (DDY(g_12) - 0.5 * DDX(g_22)) + 0.5 * g23 * DDY(g_22) +
          g33 * (DDY(g_23) - 0.5 * DDZ(g_22));
  G3_33 = g13 * (DDZ(g_13) - 0.5 * DDX(g_33)) + g23 * (DDZ(g_23) - 0.5 * DDY(g_33)) +
          0.5 * g33 * DDZ(g_33);
  G3_12 =
      // 0.5 *g31*(DDY(g_11) + DDX(g_12) - DDX(g_12))
      // which equals to
      0.5 * g13 * DDY(g_11)
      // + 0.5 *g32*(DDY(g_21) + DDX(g_22) - DDY(g_12))
      // which equals to
      + 0.5 * g23 * DDX(g_22)
      //+ 0.5 *g33*(DDY(g_31) + DDX(g_32) - DDZ(g_12));
      // which equals to
      + 0.5 * g33 * (DDY(g_13) + DDX(g_23) - DDZ(g_12));
  G3_13 = 0.5 * g13 * DDZ(g_11) + 0.5 * g23 * (DDZ(g_12) + DDX(g_23) - DDY(g_13)) +
          0.5 * g33 * DDX(g_33);
  G3_23 = 0.5 * g13 * (DDZ(g_12) + DDY(g_13) - DDX(g_23)) + 0.5 * g23 * DDZ(g_22) +
          0.5 * g33 * DDY(g_33);

  G1 = (DDX(J * g11) + DDY(J * g12) + DDZ(J * g13)) / J;
  G2 = (DDX(J * g12) + DDY(J * g22) + DDZ(J * g23)) / J;
  G3 = (DDX(J * g13) + DDY(J * g23) + DDZ(J * g33)) / J;

  // Communicate christoffel symbol terms
  output_progress.write("\tCommunicating connection terms\n");

  FieldGroup com;

  com.add(G1_11);
  com.add(G1_22);
  com.add(G1_33);
  com.add(G1_12);
  com.add(G1_13);
  com.add(G1_23);

  com.add(G2_11);
  com.add(G2_22);
  com.add(G2_33);
  com.add(G2_12);
  com.add(G2_13);
  com.add(G2_23);

  com.add(G3_11);
  com.add(G3_22);
  com.add(G3_33);
  com.add(G3_12);
  com.add(G3_13);
  com.add(G3_23);

  com.add(G1);
  com.add(G2);
  com.add(G3);

  mesh->communicate(com);

<<<<<<< HEAD
=======
  //////////////////////////////////////////////////////
  /// Non-uniform meshes. Need to use DDX, DDY

  OPTION(Options::getRoot(), non_uniform, false);

  Field2D d2x, d2y; // d^2 x / d i^2
  // Read correction for non-uniform meshes
  if (mesh->get(d2x, "d2x")) {
    output_warn.write("\tWARNING: differencing quantity 'd2x' not found. Calculating from dx\n");
    d1_dx = mesh->indexDDX(1. / dx); // d/di(1/dx)
  } else {
    d1_dx = -d2x / (dx * dx);
  }

  if (mesh->get(d2y, "d2y")) {
    output_warn.write("\tWARNING: differencing quantity 'd2y' not found. Calculating from dy\n");
    d1_dy = mesh->indexDDY(1. / dy); // d/di(1/dy)
  } else {
    d1_dy = -d2y / (dy * dy);
  }

>>>>>>> 62b573ab
  return 0;
}

int Coordinates::calcCovariant() {
  TRACE("Coordinates::calcCovariant");

  // Make sure metric elements are allocated
  g_11.allocate();
  g_22.allocate();
  g_33.allocate();
  g_12.allocate();
  g_13.allocate();
  g_23.allocate();

  // Perform inversion of g^{ij} to get g_{ij}
  // NOTE: Currently this bit assumes that metric terms are Field2D objects

  BoutReal **a = matrix<BoutReal>(3, 3);

  for (int jx = 0; jx < mesh->LocalNx; jx++) {
    for (int jy = 0; jy < mesh->LocalNy; jy++) {
      // set elements of g
      a[0][0] = g11(jx, jy);
      a[1][1] = g22(jx, jy);
      a[2][2] = g33(jx, jy);

      a[0][1] = a[1][0] = g12(jx, jy);
      a[1][2] = a[2][1] = g23(jx, jy);
      a[0][2] = a[2][0] = g13(jx, jy);

      // invert
      if (gaussj(a, 3)) {
        output_error.write("\tERROR: metric tensor is singular at (%d, %d)\n", jx, jy);
        return 1;
      }

      // put elements into g_{ij}
      g_11(jx, jy) = a[0][0];
      g_22(jx, jy) = a[1][1];
      g_33(jx, jy) = a[2][2];

      g_12(jx, jy) = a[0][1];
      g_13(jx, jy) = a[0][2];
      g_23(jx, jy) = a[1][2];
    }
  }

  free_matrix(a);

  BoutReal maxerr;
  maxerr = BOUTMAX(max(abs((g_11 * g11 + g_12 * g12 + g_13 * g13) - 1)),
                   max(abs((g_12 * g12 + g_22 * g22 + g_23 * g23) - 1)),
                   max(abs((g_13 * g13 + g_23 * g23 + g_33 * g33) - 1)));

  output_info.write("\tLocal maximum error in diagonal inversion is %e\n", maxerr);

  maxerr = BOUTMAX(max(abs(g_11 * g12 + g_12 * g22 + g_13 * g23)),
                   max(abs(g_11 * g13 + g_12 * g23 + g_13 * g33)),
                   max(abs(g_12 * g13 + g_22 * g23 + g_23 * g33)));

  output_info.write("\tLocal maximum error in off-diagonal inversion is %e\n", maxerr);

  return 0;
}

int Coordinates::calcContravariant() {
  TRACE("Coordinates::calcContravariant");

  // Make sure metric elements are allocated
  g11.allocate();
  g22.allocate();
  g33.allocate();
  g12.allocate();
  g13.allocate();
  g23.allocate();

  // Perform inversion of g_{ij} to get g^{ij}
  // NOTE: Currently this bit assumes that metric terms are Field2D objects

  BoutReal **a = matrix<BoutReal>(3, 3);

  for (int jx = 0; jx < mesh->LocalNx; jx++) {
    for (int jy = 0; jy < mesh->LocalNy; jy++) {
      // set elements of g
      a[0][0] = g_11(jx, jy);
      a[1][1] = g_22(jx, jy);
      a[2][2] = g_33(jx, jy);

      a[0][1] = a[1][0] = g_12(jx, jy);
      a[1][2] = a[2][1] = g_23(jx, jy);
      a[0][2] = a[2][0] = g_13(jx, jy);

      // invert
      if (gaussj(a, 3)) {
        output_error.write("\tERROR: metric tensor is singular at (%d, %d)\n", jx, jy);
        return 1;
      }

      // put elements into g_{ij}
      g11(jx, jy) = a[0][0];
      g22(jx, jy) = a[1][1];
      g33(jx, jy) = a[2][2];

      g12(jx, jy) = a[0][1];
      g13(jx, jy) = a[0][2];
      g23(jx, jy) = a[1][2];
    }
  }

  free_matrix(a);

  BoutReal maxerr;
  maxerr = BOUTMAX(max(abs((g_11 * g11 + g_12 * g12 + g_13 * g13) - 1)),
                   max(abs((g_12 * g12 + g_22 * g22 + g_23 * g23) - 1)),
                   max(abs((g_13 * g13 + g_23 * g23 + g_33 * g33) - 1)));

  output_info.write("\tMaximum error in diagonal inversion is %e\n", maxerr);

  maxerr = BOUTMAX(max(abs(g_11 * g12 + g_12 * g22 + g_13 * g23)),
                   max(abs(g_11 * g13 + g_12 * g23 + g_13 * g33)),
                   max(abs(g_12 * g13 + g_22 * g23 + g_23 * g33)));

  output_info.write("\tMaximum error in off-diagonal inversion is %e\n", maxerr);
  return 0;
}

int Coordinates::jacobian() {
  TRACE("Coordinates::jacobian");
  // calculate Jacobian using g^-1 = det[g^ij], J = sqrt(g)

  Field2D g = g11 * g22 * g33 + 2.0 * g12 * g13 * g23 - g11 * g23 * g23 -
              g22 * g13 * g13 - g33 * g12 * g12;

  // Check that g is positive
  if (min(g) < 0.0) {
    throw BoutException("The determinant of g^ij is somewhere less than 0.0");
  }
  J = 1. / sqrt(g);

  // Check jacobian
  if (!finite(J)) {
    throw BoutException("\tERROR: Jacobian not finite everywhere!\n");
  }
  if (min(abs(J)) < 1.0e-10) {
    throw BoutException("\tERROR: Jacobian becomes very small\n");
  }

  if (min(g_22) < 0.0) {
    throw BoutException("g_22 is somewhere less than 0.0");
  }
  Bxy = sqrt(g_22) / J;

  return 0;
}

/*******************************************************************************
 * Operators
 *
 *******************************************************************************/

const Field2D Coordinates::DDX(const Field2D &f) { return localmesh->indexDDX(f) / dx; }

const Field2D Coordinates::DDY(const Field2D &f) { return localmesh->indexDDY(f) / dy; }

const Field2D Coordinates::DDZ(const Field2D &UNUSED(f)) {
  return Field2D(0.0, localmesh);
}

#include <derivs.hxx>

/////////////////////////////////////////////////////////
// Parallel gradient

const Field2D Coordinates::Grad_par(const Field2D &var, CELL_LOC UNUSED(outloc),
                                    DIFF_METHOD UNUSED(method)) {
  TRACE("Coordinates::Grad_par( Field2D )");

  return DDY(var) / sqrt(g_22);
}

const Field3D Coordinates::Grad_par(const Field3D &var, CELL_LOC outloc,
                                    DIFF_METHOD method) {
  TRACE("Coordinates::Grad_par( Field3D )");

  return ::DDY(var, outloc, method) / sqrt(g_22);
}

/////////////////////////////////////////////////////////
// Vpar_Grad_par
// vparallel times the parallel derivative along unperturbed B-field

const Field2D Coordinates::Vpar_Grad_par(const Field2D &v, const Field2D &f,
                                         CELL_LOC UNUSED(outloc),
                                         DIFF_METHOD UNUSED(method)) {
  return VDDY(v, f) / sqrt(g_22);
}

const Field3D Coordinates::Vpar_Grad_par(const Field &v, const Field &f, CELL_LOC outloc,
                                         DIFF_METHOD method) {
  return VDDY(v, f, outloc, method) / sqrt(g_22);
}

/////////////////////////////////////////////////////////
// Parallel divergence

const Field2D Coordinates::Div_par(const Field2D &f, CELL_LOC UNUSED(outloc),
                                   DIFF_METHOD UNUSED(method)) {
  TRACE("Coordinates::Div_par( Field2D )");
  return Bxy * Grad_par(f / Bxy);
}

const Field3D Coordinates::Div_par(const Field3D &f, CELL_LOC outloc,
                                   DIFF_METHOD method) {
  TRACE("Coordinates::Div_par( Field3D )");

  if (f.hasYupYdown()) {
    // Need to modify yup and ydown fields
    Field3D f_B = f / Bxy;
    if (&f.yup() == &f) {
      // Identity, yup and ydown point to same field
      f_B.mergeYupYdown();
    } else {
      // Distinct fields
      f_B.splitYupYdown();
      f_B.yup() = f.yup() / Bxy;
      f_B.ydown() = f.ydown() / Bxy;
    }
    return Bxy * Grad_par(f_B, outloc, method);
  }

  // No yup/ydown fields. The Grad_par operator will
  // shift to field aligned coordinates
  return Bxy * Grad_par(f / Bxy, outloc, method);
}

/////////////////////////////////////////////////////////
// second parallel derivative (b dot Grad)(b dot Grad)
// Note: For parallel Laplacian use Laplace_par

const Field2D Coordinates::Grad2_par2(const Field2D &f) {
  TRACE("Coordinates::Grad2_par2( Field2D )");

  Field2D sg = sqrt(g_22);
  Field2D result = DDY(1. / sg) * DDY(f) / sg + D2DY2(f) / g_22;

  return result;
}

const Field3D Coordinates::Grad2_par2(const Field3D &f, CELL_LOC outloc) {
  TRACE("Coordinates::Grad2_par2( Field3D )");

  Field2D sg(localmesh);
  Field3D result(localmesh), r2(localmesh);

  sg = sqrt(g_22);
  sg = DDY(1. / sg) / sg;
  if (sg.getLocation() != outloc) {
    mesh->communicate(sg);
    sg = interp_to(sg, outloc);
  }

  result = ::DDY(f, outloc);

  r2 = D2DY2(f, outloc) / interp_to(g_22, outloc);

  result = sg * result + r2;

  return result;
}

/////////////////////////////////////////////////////////
// perpendicular Laplacian operator

#include <invert_laplace.hxx> // Delp2 uses same coefficients as inversion code

const Field2D Coordinates::Delp2(const Field2D &f) {
  TRACE("Coordinates::Delp2( Field2D )");

  Field2D result = G1 * DDX(f) + g11 * D2DX2(f);

  return result;
}

const Field3D Coordinates::Delp2(const Field3D &f) {
  TRACE("Coordinates::Delp2( Field3D )");

  ASSERT2(mesh->xstart > 0); // Need at least one guard cell

  Field3D result(localmesh);
  result.allocate();

  int ncz = localmesh->LocalNz;

  static dcomplex **ft = (dcomplex **)NULL, **delft;
  if (ft == (dcomplex **)NULL) {
    // Allocate memory
    ft = matrix<dcomplex>(localmesh->LocalNx, ncz / 2 + 1);
    delft = matrix<dcomplex>(localmesh->LocalNx, ncz / 2 + 1);
  }

  // Loop over all y indices
  for (int jy = 0; jy < localmesh->LocalNy; jy++) {

    // Take forward FFT

    for (int jx = 0; jx < localmesh->LocalNx; jx++)
      rfft(&f(jx, jy, 0), ncz, ft[jx]);

    // Loop over kz
    for (int jz = 0; jz <= ncz / 2; jz++) {
      dcomplex a, b, c;

      // No smoothing in the x direction
      for (int jx = localmesh->xstart; jx <= localmesh->xend; jx++) {
        // Perform x derivative

        laplace_tridag_coefs(jx, jy, jz, a, b, c);

        delft[jx][jz] = a * ft[jx - 1][jz] + b * ft[jx][jz] + c * ft[jx + 1][jz];
      }
    }

    // Reverse FFT
    for (int jx = localmesh->xstart; jx <= localmesh->xend; jx++) {

      irfft(delft[jx], ncz, &result(jx, jy, 0));
    }

    // Boundaries
    for (int jz = 0; jz < ncz; jz++) {
      for (int jx = 0; jx < mesh->xstart; jx++) {
        result(jx, jy, jz) = 0.0;
      }
      for (int jx = mesh->xend + 1; jx < mesh->LocalNx; jx++) {
        result(jx, jy, jz) = 0.0;
      }
    }
  }

  // Set the output location
  result.setLocation(f.getLocation());

  return result;
}

const FieldPerp Coordinates::Delp2(const FieldPerp &f) {
  TRACE("Coordinates::Delp2( FieldPerp )");

  FieldPerp result(localmesh);
  result.allocate();

  static dcomplex **ft = (dcomplex **)NULL, **delft;

  int jy = f.getIndex();
  result.setIndex(jy);

  int ncz = localmesh->LocalNz;

  if (ft == (dcomplex **)NULL) {
    // Allocate memory
    ft = matrix<dcomplex>(localmesh->LocalNx, ncz / 2 + 1);
    delft = matrix<dcomplex>(localmesh->LocalNx, ncz / 2 + 1);
  }

  // Take forward FFT
  for (int jx = 0; jx < localmesh->LocalNx; jx++)
    rfft(f[jx], ncz, ft[jx]);

  // Loop over kz
  for (int jz = 0; jz <= ncz / 2; jz++) {

    // No smoothing in the x direction
    for (int jx = 2; jx < (localmesh->LocalNx - 2); jx++) {
      // Perform x derivative

      dcomplex a, b, c;
      laplace_tridag_coefs(jx, jy, jz, a, b, c);

      delft[jx][jz] = a * ft[jx - 1][jz] + b * ft[jx][jz] + c * ft[jx + 1][jz];
    }
  }

  // Reverse FFT
  for (int jx = 1; jx < (localmesh->LocalNx - 1); jx++) {
    irfft(delft[jx], ncz, result[jx]);
  }

  // Boundaries
  for (int jz = 0; jz < ncz; jz++) {
    result(0, jz) = 0.0;
    result(localmesh->LocalNx - 1, jz) = 0.0;
  }

  return result;
}

const Field2D Coordinates::Laplace_par(const Field2D &f) {
  return D2DY2(f) / g_22 + DDY(J / g_22) * DDY(f) / J;
}

const Field3D Coordinates::Laplace_par(const Field3D &f) {
  return D2DY2(f) / g_22 + DDY(J / g_22) * ::DDY(f) / J;
}

// Full Laplacian operator on scalar field

const Field2D Coordinates::Laplace(const Field2D &f) {
  TRACE("Coordinates::Laplace( Field2D )");

  Field2D result =
      G1 * DDX(f) + G2 * DDY(f) + g11 * D2DX2(f) + g22 * D2DY2(f) + 2.0 * g12 * D2DXDY(f);

  return result;
}

const Field3D Coordinates::Laplace(const Field3D &f) {
  TRACE("Coordinates::Laplace( Field3D )");

  Field3D result = G1 * ::DDX(f) + G2 * ::DDY(f) + G3 * ::DDZ(f) + g11 * D2DX2(f) +
                   g22 * D2DY2(f) + g33 * D2DZ2(f) +
                   2.0 * (g12 * D2DXDY(f) + g13 * D2DXDZ(f) + g23 * D2DYDZ(f));

  return result;
}

/*******************************************************************************
 * Gauss-Jordan matrix inversion
 * used to invert metric tensor
 *******************************************************************************/

// Invert an nxn matrix using Gauss-Jordan elimination with full pivoting
int Coordinates::gaussj(BoutReal **a, int n) {
  TRACE("Coordinates::gaussj");

  int i, icol, irow, j, k, l, ll;
  BoutReal big, dum, pivinv;

  // Make sure enough temporary memory is allocated
  indxc.resize(n);
  indxr.resize(n);
  ipiv.resize(n);

  for (i = 0; i < n; i++)
    ipiv[i] = 0;

  for (i = 0; i < n; i++) { // Main loop over columns
    big = 0.0;
    irow = icol = -1;
    for (j = 0; j < n; j++) { // search for pivot element
      if (ipiv[j] != 1) {
        for (k = 0; k < n; k++) {
          if (ipiv[k] == 0) {
            if (fabs(a[j][k]) >= big) {
              big = fabs(a[j][k]);
              irow = j;
              icol = k;
            }
          } else if (ipiv[k] > 1) {
            throw BoutException("Error in GaussJ: Singular matrix-1\n");
          }
        }
      }
    }

    if (irow == -1) {
      // All elements zero!!
      throw BoutException("Error in GaussJ: Singular matrix-3\n");
    }

    ++(ipiv[icol]);
    // Now have pivot element, so interchange rows to put pivot
    // on the diagonal
    if (irow != icol) {
      for (l = 0; l < n; l++)
        swap(a[irow][l], a[icol][l]);
    }
    indxr[i] = irow;
    indxc[i] = icol;

    if (a[icol][icol] == 0.0) {
      throw BoutException("Error in GaussJ: Singular matrix-2\n");
    }
    pivinv = 1.0 / a[icol][icol];
    a[icol][icol] = 1.0;
    for (l = 0; l < n; l++)
      a[icol][l] *= pivinv;

    for (ll = 0; ll < n; ll++) { // reduce rows
      if (ll != icol) {          // except for the pivot one
        dum = a[ll][icol];
        a[ll][icol] = 0.0;
        for (l = 0; l < n; l++)
          a[ll][l] -= a[icol][l] * dum;
      }
    }
  }
  // end of main loop. Unscramble solution due to column interchanges
  for (l = n - 1; l >= 0; l--) {
    if (indxr[l] != indxc[l])
      for (k = 0; k < n; k++)
        swap(a[k][indxr[l]], a[k][indxc[l]]);
  }
  // done.

  return 0;
}<|MERGE_RESOLUTION|>--- conflicted
+++ resolved
@@ -155,7 +155,6 @@
     throw BoutException("Differential geometry failed\n");
   }
 
-<<<<<<< HEAD
   //////////////////////////////////////////////////////
   /// Non-uniform meshes. Need to use DDX, DDY
 
@@ -170,15 +169,7 @@
     d1_dx = -d2x / (dx * dx);
   }
 
-  if (mesh->get(d2y, "d2y")) {
-    output_warn.write("\tWARNING: differencing quantity 'd2y' not found. Calculating from dy\n");
-    d1_dy = mesh->indexDDY(1. / dy); // d/di(1/dy)
-  } else {
-    d1_dy = -d2y / (dy * dy);
-  }
-
-=======
->>>>>>> 62b573ab
+
   if (mesh->get(ShiftTorsion, "ShiftTorsion")) {
     output_warn.write("\tWARNING: No Torsion specified for zShift. Derivatives may not be correct\n");
     ShiftTorsion = 0.0;
@@ -349,8 +340,6 @@
 
   mesh->communicate(com);
 
-<<<<<<< HEAD
-=======
   //////////////////////////////////////////////////////
   /// Non-uniform meshes. Need to use DDX, DDY
 
@@ -372,7 +361,6 @@
     d1_dy = -d2y / (dy * dy);
   }
 
->>>>>>> 62b573ab
   return 0;
 }
 
