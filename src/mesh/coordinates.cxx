/**************************************************************************
 * Differential geometry
 * Calculates the covariant metric tensor, and christoffel symbol terms
 * given the contravariant metric tensor terms
 **************************************************************************/

#include <bout/assert.hxx>
#include <bout/constants.hxx>
#include <bout/coordinates.hxx>
#include <msg_stack.hxx>
#include <output.hxx>
#include <utils.hxx>

#include <derivs.hxx>
#include <fft.hxx>
#include <interpolation.hxx>

#include <globals.hxx>

Coordinates::Coordinates(Mesh *mesh)
    : dx(1, mesh), dy(1, mesh), dz(1), d1_dx(0, mesh), d1_dy(0, mesh), J(1, mesh), Bxy(1, mesh),
      // Identity metric tensor
      g11(1, mesh), g22(1, mesh), g33(1, mesh), g12(0, mesh), g13(0, mesh), g23(0, mesh),
      g_11(1, mesh), g_22(1, mesh), g_33(1, mesh), g_12(0, mesh), g_13(0, mesh),
      g_23(0, mesh), G1_11(0, mesh), G1_22(0, mesh), G1_33(0, mesh), G1_12(0, mesh), G1_13(0, mesh),
      G1_23(0, mesh), G2_11(0, mesh), G2_22(0, mesh), G2_33(0, mesh), G2_12(0, mesh), G2_13(0, mesh),
      G2_23(0, mesh), G3_11(0, mesh), G3_22(0, mesh), G3_33(0, mesh), G3_12(0, mesh), G3_13(0, mesh),
      G3_23(0, mesh), G1(0, mesh), G2(0, mesh), G3(0, mesh), ShiftTorsion(0, mesh),
      IntShiftTorsion(0, mesh), localmesh(mesh) {


  if (mesh->get(dx, "dx")) {
    output_warn.write("\tWARNING: differencing quantity 'dx' not found. Set to 1.0\n");
    dx = 1.0;
  }

  if (mesh->periodicX) {
    mesh->communicate(dx);
  }

  if (mesh->get(dy, "dy")) {
    output_warn.write("\tWARNING: differencing quantity 'dy' not found. Set to 1.0\n");
    dy = 1.0;
  }

  nz = mesh->LocalNz;

  if (mesh->get(dz, "dz")) {
    // Couldn't read dz from input
    int zperiod;
    BoutReal ZMIN, ZMAX;
    Options *options = Options::getRoot();
    if (options->isSet("zperiod")) {
      OPTION(options, zperiod, 1);
      ZMIN = 0.0;
      ZMAX = 1.0 / static_cast<BoutReal>(zperiod);
    } else {
      OPTION(options, ZMIN, 0.0);
      OPTION(options, ZMAX, 1.0);

      zperiod = ROUND(1.0 / (ZMAX - ZMIN));
    }

    dz = (ZMAX - ZMIN) * TWOPI / nz;
  }

  // Diagonal components of metric tensor g^{ij} (default to 1)
  mesh->get(g11, "g11", 1.0);
  mesh->get(g22, "g22", 1.0);
  mesh->get(g33, "g33", 1.0);

  // Off-diagonal elements. Default to 0
  mesh->get(g12, "g12", 0.0);
  mesh->get(g13, "g13", 0.0);
  mesh->get(g23, "g23", 0.0);

  // Check input metrics
  if ((!finite(g11)) || (!finite(g22)) || (!finite(g33))) {
    throw BoutException("\tERROR: Diagonal metrics are not finite!\n");
  }
  if ((min(g11) <= 0.0) || (min(g22) <= 0.0) || (min(g33) <= 0.0)) {
    throw BoutException("\tERROR: Diagonal metrics are negative!\n");
  }
  if ((!finite(g12)) || (!finite(g13)) || (!finite(g23))) {
    throw BoutException("\tERROR: Off-diagonal metrics are not finite!\n");
  }

  /// Find covariant metric components
  // Check if any of the components are present
  if (mesh->sourceHasVar("g_11") or mesh->sourceHasVar("g_22") or
      mesh->sourceHasVar("g_33") or mesh->sourceHasVar("g_12") or
      mesh->sourceHasVar("g_13") or mesh->sourceHasVar("g_23")) {
    // Check that all components are present
    if (mesh->sourceHasVar("g_11") and mesh->sourceHasVar("g_22") and
        mesh->sourceHasVar("g_33") and mesh->sourceHasVar("g_12") and
        mesh->sourceHasVar("g_13") and mesh->sourceHasVar("g_23")) {
      mesh->get(g_11, "g_11");
      mesh->get(g_22, "g_22");
      mesh->get(g_33, "g_33");
      mesh->get(g_12, "g_12");
      mesh->get(g_13, "g_13");
      mesh->get(g_23, "g_23");

      output_warn.write("\tWARNING! Covariant components of metric tensor set manually. "
                        "Contravariant components NOT recalculated\n");

    } else {
      output_warn.write("Not all covariant components of metric tensor found. "
                        "Calculating all from the contravariant tensor\n");
      /// Calculate contravariant metric components if not found
      if (calcCovariant()) {
        throw BoutException("Error in calcCovariant call");
      }
    }
  } else {
    /// Calculate contravariant metric components if not found
    if (calcCovariant()) {
      throw BoutException("Error in calcCovariant call");
    }
  }

  /// Calculate Jacobian and Bxy
  if (jacobian())
    throw BoutException("Error in jacobian call");

  // Attempt to read J from the grid file
  Field2D Jcalc = J;
  if (mesh->get(J, "J")) {
    output_warn.write("\tWARNING: Jacobian 'J' not found. Calculating from metric tensor\n");
    J = Jcalc;
  } else {
    // Compare calculated and loaded values
    output_warn.write("\tMaximum difference in J is %e\n", max(abs(J - Jcalc)));

    // Re-evaluate Bxy using new J
    Bxy = sqrt(g_22) / J;
  }

  // Attempt to read Bxy from the grid file
  Field2D Bcalc = Bxy;
  if (mesh->get(Bxy, "Bxy")) {
    output_warn.write("\tWARNING: Magnitude of B field 'Bxy' not found. Calculating from "
                      "metric tensor\n");
    Bxy = Bcalc;
  } else {
    output_warn.write("\tMaximum difference in Bxy is %e\n", max(abs(Bxy - Bcalc)));
    // Check Bxy
    if (!finite(Bxy)) {
      throw BoutException("\tERROR: Bxy not finite everywhere!\n");
    }
  }

  //////////////////////////////////////////////////////
  /// Calculate Christoffel symbols. Needs communication
  if (geometry()) {
    throw BoutException("Differential geometry failed\n");
  }

  if (mesh->get(ShiftTorsion, "ShiftTorsion")) {
    output_warn.write("\tWARNING: No Torsion specified for zShift. Derivatives may not be correct\n");
    ShiftTorsion = 0.0;
  }

  //////////////////////////////////////////////////////

  if (mesh->IncIntShear) {
    if (mesh->get(IntShiftTorsion, "IntShiftTorsion")) {
      output_warn.write("\tWARNING: No Integrated torsion specified\n");
      IntShiftTorsion = 0.0;
    }
  }
}

void Coordinates::outputVars(Datafile &file) {
  file.add(dx, "dx", 0);
  file.add(dy, "dy", 0);
  file.add(dz, "dz", 0);

  file.add(g11, "g11", 0);
  file.add(g22, "g22", 0);
  file.add(g33, "g33", 0);
  file.add(g12, "g12", 0);
  file.add(g13, "g13", 0);
  file.add(g23, "g23", 0);

  file.add(g_11, "g_11", 0);
  file.add(g_22, "g_22", 0);
  file.add(g_33, "g_33", 0);
  file.add(g_12, "g_12", 0);
  file.add(g_13, "g_13", 0);
  file.add(g_23, "g_23", 0);

  file.add(J, "J", 0);
}

int Coordinates::geometry() {
  TRACE("Coordinates::geometry");

  output_progress.write("Calculating differential geometry terms\n");

  if (min(abs(dx)) < 1e-8)
    throw BoutException("dx magnitude less than 1e-8");

  if (min(abs(dy)) < 1e-8)
    throw BoutException("dy magnitude less than 1e-8");

  if (fabs(dz) < 1e-8)
    throw BoutException("dz magnitude less than 1e-8");

  // Check input metrics
  if ((!finite(g11)) || (!finite(g22)) || (!finite(g33))) {
    throw BoutException("\tERROR: Diagonal metrics are not finite!\n");
  }
  if ((min(g11) <= 0.0) || (min(g22) <= 0.0) || (min(g33) <= 0.0)) {
    throw BoutException("\tERROR: Diagonal metrics are negative!\n");
  }
  if ((!finite(g12)) || (!finite(g13)) || (!finite(g23))) {
    throw BoutException("\tERROR: Off-diagonal metrics are not finite!\n");
  }

  if ((!finite(g_11)) || (!finite(g_22)) || (!finite(g_33))) {
    throw BoutException("\tERROR: Diagonal g_ij metrics are not finite!\n");
  }
  if ((min(g_11) <= 0.0) || (min(g_22) <= 0.0) || (min(g_33) <= 0.0)) {
    throw BoutException("\tERROR: Diagonal g_ij metrics are negative!\n");
  }
  if ((!finite(g_12)) || (!finite(g_13)) || (!finite(g_23))) {
    throw BoutException("\tERROR: Off-diagonal g_ij metrics are not finite!\n");
  }

  // More initialization for Bxy, this needs to be called to initialized Bxy as
  // a Flexible<Field2D> after setting Bxy like a Field2D, so putting here as
  // geometry() must be called if the user changes geometrical quantities like
  // the metric, or for example re-normalizes Bxy.
  if (setBxyBoundaries()) {
    throw BoutException("Error setting staggered Bxy fields");
  }

  // Calculate Christoffel symbol terms (18 independent values)
  // Note: This calculation is completely general: metric
  // tensor can be 2D or 3D. For 2D, all DDZ terms are zero
  // Note: calculate geometry terms in local, writable Field2Ds first, then
  // assign to class member Flexible<Field2D> versions

  Field2D G1_11 = 0.5 * g11 * DDX(g_11) + g12 * (DDX(g_12) - 0.5 * DDY(g_11)) +
                  g13 * (DDX(g_13) - 0.5 * DDZ(g_11));
  Field2D G1_22 = g11 * (DDY(g_12) - 0.5 * DDX(g_22)) + 0.5 * g12 * DDY(g_22) +
                  g13 * (DDY(g_23) - 0.5 * DDZ(g_22));
  Field2D G1_33 = g11 * (DDZ(g_13) - 0.5 * DDX(g_33)) + g12 * (DDZ(g_23) - 0.5 * DDY(g_33)) +
                  0.5 * g13 * DDZ(g_33);
  Field2D G1_12 = 0.5 * g11 * DDY(g_11) + 0.5 * g12 * DDX(g_22) +
                  0.5 * g13 * (DDY(g_13) + DDX(g_23) - DDZ(g_12));
  Field2D G1_13 = 0.5 * g11 * DDZ(g_11) + 0.5 * g12 * (DDZ(g_12) + DDX(g_23) - DDY(g_13)) +
                  0.5 * g13 * DDX(g_33);
  Field2D G1_23 = 0.5 * g11 * (DDZ(g_12) + DDY(g_13) - DDX(g_23)) +
                  0.5 * g12 * (DDZ(g_22) + DDY(g_23) - DDY(g_23))
                  // + 0.5 *g13*(DDZ(g_32) + DDY(g_33) - DDZ(g_23));
                  // which equals
                  + 0.5 * g13 * DDY(g_33);

  Field2D G2_11 = 0.5 * g12 * DDX(g_11) + g22 * (DDX(g_12) - 0.5 * DDY(g_11)) +
                  g23 * (DDX(g_13) - 0.5 * DDZ(g_11));
  Field2D G2_22 = g12 * (DDY(g_12) - 0.5 * DDX(g_22)) + 0.5 * g22 * DDY(g_22) +
                  g23 * (DDY(g23) - 0.5 * DDZ(g_22));
  Field2D G2_33 = g12 * (DDZ(g_13) - 0.5 * DDX(g_33)) + g22 * (DDZ(g_23) - 0.5 * DDY(g_33)) +
                  0.5 * g23 * DDZ(g_33);
  Field2D G2_12 = 0.5 * g12 * DDY(g_11) + 0.5 * g22 * DDX(g_22) +
                  0.5 * g23 * (DDY(g_13) + DDX(g_23) - DDZ(g_12));
  Field2D G2_13 =
                  // 0.5 *g21*(DDZ(g_11) + DDX(g_13) - DDX(g_13))
                  // which equals
                  0.5 * g12 * (DDZ(g_11) + DDX(g_13) - DDX(g_13))
                  // + 0.5 *g22*(DDZ(g_21) + DDX(g_23) - DDY(g_13))
                  // which equals
                  + 0.5 * g22 * (DDZ(g_12) + DDX(g_23) - DDY(g_13))
                  // + 0.5 *g23*(DDZ(g_31) + DDX(g_33) - DDZ(g_13));
                  // which equals
                  + 0.5 * g23 * DDX(g_33);
  Field2D G2_23 = 0.5 * g12 * (DDZ(g_12) + DDY(g_13) - DDX(g_23)) + 0.5 * g22 * DDZ(g_22) +
                  0.5 * g23 * DDY(g_33);

  Field2D G3_11 = 0.5 * g13 * DDX(g_11) + g23 * (DDX(g_12) - 0.5 * DDY(g_11)) +
                  g33 * (DDX(g_13) - 0.5 * DDZ(g_11));
  Field2D G3_22 = g13 * (DDY(g_12) - 0.5 * DDX(g_22)) + 0.5 * g23 * DDY(g_22) +
                  g33 * (DDY(g_23) - 0.5 * DDZ(g_22));
  Field2D G3_33 = g13 * (DDZ(g_13) - 0.5 * DDX(g_33)) + g23 * (DDZ(g_23) - 0.5 * DDY(g_33)) +
                  0.5 * g33 * DDZ(g_33);
  Field2D G3_12 =
                  // 0.5 *g31*(DDY(g_11) + DDX(g_12) - DDX(g_12))
                  // which equals to
                  0.5 * g13 * DDY(g_11)
                  // + 0.5 *g32*(DDY(g_21) + DDX(g_22) - DDY(g_12))
                  // which equals to
                  + 0.5 * g23 * DDX(g_22)
                  //+ 0.5 *g33*(DDY(g_31) + DDX(g_32) - DDZ(g_12));
                  // which equals to
                  + 0.5 * g33 * (DDY(g_13) + DDX(g_23) - DDZ(g_12));
  Field2D G3_13 = 0.5 * g13 * DDZ(g_11) + 0.5 * g23 * (DDZ(g_12) + DDX(g_23) - DDY(g_13)) +
                  0.5 * g33 * DDX(g_33);
  Field2D G3_23 = 0.5 * g13 * (DDZ(g_12) + DDY(g_13) - DDX(g_23)) + 0.5 * g23 * DDZ(g_22) +
                  0.5 * g33 * DDY(g_33);

  Field2D G1 = (DDX(J * g11) + DDY(J * g12) + DDZ(J * g13)) / J;
  Field2D G2 = (DDX(J * g12) + DDY(J * g22) + DDZ(J * g23)) / J;
  Field2D G3 = (DDX(J * g13) + DDY(J * g23) + DDZ(J * g33)) / J;

  // Communicate christoffel symbol terms
  output_progress.write("\tCommunicating connection terms\n");

  FieldGroup com;

  com.add(G1_11);
  com.add(G1_22);
  com.add(G1_33);
  com.add(G1_12);
  com.add(G1_13);
  com.add(G1_23);

  com.add(G2_11);
  com.add(G2_22);
  com.add(G2_33);
  com.add(G2_12);
  com.add(G2_13);
  com.add(G2_23);

  com.add(G3_11);
  com.add(G3_22);
  com.add(G3_33);
  com.add(G3_12);
  com.add(G3_13);
  com.add(G3_23);

  com.add(G1);
  com.add(G2);
  com.add(G3);

  localmesh->communicate(com);

  // Copy nearest value into boundaries so that differential geometry
  // terms can be interpolated if necessary
  // Note: cannot use applyBoundary("neumann") here because applyBoundary()
  // would try to create a new Coordinates object since we have not finished
  // initializing yet, leading to an infinite recursion

  for (auto bndry : localmesh->getBoundaries()) {
    for(bndry->first(); !bndry->isDone(); bndry->next1d()) {
      G1_11(bndry->x,bndry->y) = G1_11(bndry->x-bndry->bx, bndry->y-bndry->by);
      G1_22(bndry->x,bndry->y) = G1_22(bndry->x-bndry->bx, bndry->y-bndry->by);
      G1_33(bndry->x,bndry->y) = G1_33(bndry->x-bndry->bx, bndry->y-bndry->by);
      G1_12(bndry->x,bndry->y) = G1_12(bndry->x-bndry->bx, bndry->y-bndry->by);
      G1_13(bndry->x,bndry->y) = G1_13(bndry->x-bndry->bx, bndry->y-bndry->by);
      G1_23(bndry->x,bndry->y) = G1_23(bndry->x-bndry->bx, bndry->y-bndry->by);
      G2_11(bndry->x,bndry->y) = G2_11(bndry->x-bndry->bx, bndry->y-bndry->by);
      G2_22(bndry->x,bndry->y) = G2_22(bndry->x-bndry->bx, bndry->y-bndry->by);
      G2_33(bndry->x,bndry->y) = G2_33(bndry->x-bndry->bx, bndry->y-bndry->by);
      G2_12(bndry->x,bndry->y) = G2_12(bndry->x-bndry->bx, bndry->y-bndry->by);
      G2_13(bndry->x,bndry->y) = G2_13(bndry->x-bndry->bx, bndry->y-bndry->by);
      G2_23(bndry->x,bndry->y) = G2_23(bndry->x-bndry->bx, bndry->y-bndry->by);
      G3_11(bndry->x,bndry->y) = G3_11(bndry->x-bndry->bx, bndry->y-bndry->by);
      G3_22(bndry->x,bndry->y) = G3_22(bndry->x-bndry->bx, bndry->y-bndry->by);
      G3_33(bndry->x,bndry->y) = G3_33(bndry->x-bndry->bx, bndry->y-bndry->by);
      G3_12(bndry->x,bndry->y) = G3_12(bndry->x-bndry->bx, bndry->y-bndry->by);
      G3_13(bndry->x,bndry->y) = G3_13(bndry->x-bndry->bx, bndry->y-bndry->by);
      G3_23(bndry->x,bndry->y) = G3_23(bndry->x-bndry->bx, bndry->y-bndry->by);
      G1(bndry->x,bndry->y) = G1(bndry->x-bndry->bx, bndry->y-bndry->by);
      G2(bndry->x,bndry->y) = G2(bndry->x-bndry->bx, bndry->y-bndry->by);
      G3(bndry->x,bndry->y) = G3(bndry->x-bndry->bx, bndry->y-bndry->by);
      if (bndry->width >= 2){
	G1_11(bndry->x + bndry->bx, bndry->y + bndry->by) = G1_11(bndry->x - bndry->bx, bndry->y - bndry->by);
	G1_22(bndry->x + bndry->bx, bndry->y + bndry->by) = G1_22(bndry->x - bndry->bx, bndry->y - bndry->by);
	G1_33(bndry->x + bndry->bx, bndry->y + bndry->by) = G1_33(bndry->x - bndry->bx, bndry->y - bndry->by);
	G1_12(bndry->x + bndry->bx, bndry->y + bndry->by) = G1_12(bndry->x - bndry->bx, bndry->y - bndry->by);
	G1_13(bndry->x + bndry->bx, bndry->y + bndry->by) = G1_13(bndry->x - bndry->bx, bndry->y - bndry->by);
	G1_23(bndry->x + bndry->bx, bndry->y + bndry->by) = G1_23(bndry->x - bndry->bx, bndry->y - bndry->by);
	G2_11(bndry->x + bndry->bx, bndry->y + bndry->by) = G2_11(bndry->x - bndry->bx, bndry->y - bndry->by);
	G2_22(bndry->x + bndry->bx, bndry->y + bndry->by) = G2_22(bndry->x - bndry->bx, bndry->y - bndry->by);
	G2_33(bndry->x + bndry->bx, bndry->y + bndry->by) = G2_33(bndry->x - bndry->bx, bndry->y - bndry->by);
	G2_12(bndry->x + bndry->bx, bndry->y + bndry->by) = G2_12(bndry->x - bndry->bx, bndry->y - bndry->by);
	G2_13(bndry->x + bndry->bx, bndry->y + bndry->by) = G2_13(bndry->x - bndry->bx, bndry->y - bndry->by);
	G2_23(bndry->x + bndry->bx, bndry->y + bndry->by) = G2_23(bndry->x - bndry->bx, bndry->y - bndry->by);
	G3_11(bndry->x + bndry->bx, bndry->y + bndry->by) = G3_11(bndry->x - bndry->bx, bndry->y - bndry->by);
	G3_22(bndry->x + bndry->bx, bndry->y + bndry->by) = G3_22(bndry->x - bndry->bx, bndry->y - bndry->by);
	G3_33(bndry->x + bndry->bx, bndry->y + bndry->by) = G3_33(bndry->x - bndry->bx, bndry->y - bndry->by);
	G3_12(bndry->x + bndry->bx, bndry->y + bndry->by) = G3_12(bndry->x - bndry->bx, bndry->y - bndry->by);
	G3_13(bndry->x + bndry->bx, bndry->y + bndry->by) = G3_13(bndry->x - bndry->bx, bndry->y - bndry->by);
	G3_23(bndry->x + bndry->bx, bndry->y + bndry->by) = G3_23(bndry->x - bndry->bx, bndry->y - bndry->by);
	G1(bndry->x + bndry->bx, bndry->y + bndry->by) = G1(bndry->x - bndry->bx, bndry->y - bndry->by);
	G2(bndry->x + bndry->bx, bndry->y + bndry->by) = G2(bndry->x - bndry->bx, bndry->y - bndry->by);
	G3(bndry->x + bndry->bx, bndry->y + bndry->by) = G3(bndry->x - bndry->bx, bndry->y - bndry->by);
      }
    }
  }

  // Set class member variables
  this->G1_11 = G1_11;
  this->G1_22 = G1_22;
  this->G1_33 = G1_33;
  this->G1_12 = G1_12;
  this->G1_13 = G1_13;
  this->G1_23 = G1_23;
  this->G2_11 = G2_11;
  this->G2_22 = G2_22;
  this->G2_33 = G2_33;
  this->G2_12 = G2_12;
  this->G2_13 = G2_13;
  this->G2_23 = G2_23;
  this->G3_11 = G3_11;
  this->G3_22 = G3_22;
  this->G3_33 = G3_33;
  this->G3_12 = G3_12;
  this->G3_13 = G3_13;
  this->G3_23 = G3_23;
  this->G1 = G1;
  this->G2 = G2;
  this->G3 = G3;

  //////////////////////////////////////////////////////
  /// Non-uniform meshes. Need to use DDX, DDY

  OPTION(Options::getRoot(), non_uniform, false);

  Field2D d2x(localmesh), d2y(localmesh); // d^2 x / d i^2
  // Read correction for non-uniform meshes
  Field2D d1_dx(localmesh), d1_dy(localmesh);
  if (localmesh->get(d2x, "d2x")) {
    output_warn.write(
        "\tWARNING: differencing quantity 'd2x' not found. Calculating from dx\n");
    d1_dx = localmesh->indexDDX(1. / dx); // d/di(1/dx)
  } else {
    d1_dx = -d2x / (dx * dx);
  }
  this->d1_dx = d1_dx; // Initialise Flexible<Field2D> with Field2D; there is no assignment operator for Flexible<F>=Flexible<F>

  if (localmesh->get(d2y, "d2y")) {
    output_warn.write(
        "\tWARNING: differencing quantity 'd2y' not found. Calculating from dy\n");
    d1_dy = localmesh->indexDDY(1. / dy); // d/di(1/dy)
  } else {
    d1_dy = -d2y / (dy * dy);
  }
  this->d1_dy = d1_dy; // Initialise Flexible<Field2D> with Field2D; there is no assignment operator for Flexible<F>=Flexible<F>

  return 0;
}

int Coordinates::calcCovariant() {
  TRACE("Coordinates::calcCovariant");

  // Get a writeable Field2D
  Field2D g_11=this->g_11;
  Field2D g_22=this->g_22;
  Field2D g_33=this->g_33;
  Field2D g_12=this->g_12;
  Field2D g_13=this->g_13;
  Field2D g_23=this->g_23;
  // Make sure metric elements are allocated
  g_11.allocate();
  g_22.allocate();
  g_33.allocate();
  g_12.allocate();
  g_13.allocate();
  g_23.allocate();

  // Perform inversion of g^{ij} to get g_{ij}
  // NOTE: Currently this bit assumes that metric terms are Field2D objects

  auto a = Matrix<BoutReal>(3, 3);

  for (int jx = 0; jx < localmesh->LocalNx; jx++) {
    for (int jy = 0; jy < localmesh->LocalNy; jy++) {
      // set elements of g
      a(0, 0) = g11(jx, jy);
      a(1, 1) = g22(jx, jy);
      a(2, 2) = g33(jx, jy);

      a(0, 1) = a(1, 0) = g12(jx, jy);
      a(1, 2) = a(2, 1) = g23(jx, jy);
      a(0, 2) = a(2, 0) = g13(jx, jy);

      // invert
      if (invert3x3(a)) {
        output_error.write("\tERROR: metric tensor is singular at (%d, %d)\n", jx, jy);
        return 1;
      }

      // put elements into g_{ij}
      g_11(jx, jy) = a(0, 0);
      g_22(jx, jy) = a(1, 1);
      g_33(jx, jy) = a(2, 2);

      g_12(jx, jy) = a(0, 1);
      g_13(jx, jy) = a(0, 2);
      g_23(jx, jy) = a(1, 2);
    }
  }

  BoutReal maxerr;
  maxerr = BOUTMAX(max(abs((g_11 * g11 + g_12 * g12 + g_13 * g13) - 1)),
                   max(abs((g_12 * g12 + g_22 * g22 + g_23 * g23) - 1)),
                   max(abs((g_13 * g13 + g_23 * g23 + g_33 * g33) - 1)));

  output_info.write("\tLocal maximum error in diagonal inversion is %e\n", maxerr);

  maxerr = BOUTMAX(max(abs(g_11 * g12 + g_12 * g22 + g_13 * g23)),
                   max(abs(g_11 * g13 + g_12 * g23 + g_13 * g33)),
                   max(abs(g_12 * g13 + g_22 * g23 + g_23 * g33)));

  output_info.write("\tLocal maximum error in off-diagonal inversion is %e\n", maxerr);

  this->g_11 = g_11;
  this->g_22 = g_22;
  this->g_33 = g_33;
  this->g_12 = g_12;
  this->g_13 = g_13;
  this->g_23 = g_23;
  return 0;
}

int Coordinates::calcContravariant() {
  TRACE("Coordinates::calcContravariant");

  // Get a writeable Field2D
  Field2D g11=this->g11;
  Field2D g22=this->g22;
  Field2D g33=this->g33;
  Field2D g12=this->g12;
  Field2D g13=this->g13;
  Field2D g23=this->g23;

  // Make sure metric elements are allocated
  g11.allocate();
  g22.allocate();
  g33.allocate();
  g12.allocate();
  g13.allocate();
  g23.allocate();

  // Perform inversion of g_{ij} to get g^{ij}
  // NOTE: Currently this bit assumes that metric terms are Field2D objects

  auto a = Matrix<BoutReal>(3, 3);

  for (int jx = 0; jx < localmesh->LocalNx; jx++) {
    for (int jy = 0; jy < localmesh->LocalNy; jy++) {
      // set elements of g
      a(0, 0) = g_11(jx, jy);
      a(1, 1) = g_22(jx, jy);
      a(2, 2) = g_33(jx, jy);

      a(0, 1) = a(1, 0) = g_12(jx, jy);
      a(1, 2) = a(2, 1) = g_23(jx, jy);
      a(0, 2) = a(2, 0) = g_13(jx, jy);

      // invert
      if (invert3x3(a)) {
        output_error.write("\tERROR: metric tensor is singular at (%d, %d)\n", jx, jy);
        return 1;
      }

      // put elements into g_{ij}
      g11(jx, jy) = a(0, 0);
      g22(jx, jy) = a(1, 1);
      g33(jx, jy) = a(2, 2);

      g12(jx, jy) = a(0, 1);
      g13(jx, jy) = a(0, 2);
      g23(jx, jy) = a(1, 2);
    }
  }

  BoutReal maxerr;
  maxerr = BOUTMAX(max(abs((g_11 * g11 + g_12 * g12 + g_13 * g13) - 1)),
                   max(abs((g_12 * g12 + g_22 * g22 + g_23 * g23) - 1)),
                   max(abs((g_13 * g13 + g_23 * g23 + g_33 * g33) - 1)));

  output_info.write("\tMaximum error in diagonal inversion is %e\n", maxerr);

  maxerr = BOUTMAX(max(abs(g_11 * g12 + g_12 * g22 + g_13 * g23)),
                   max(abs(g_11 * g13 + g_12 * g23 + g_13 * g33)),
                   max(abs(g_12 * g13 + g_22 * g23 + g_23 * g33)));

  output_info.write("\tMaximum error in off-diagonal inversion is %e\n", maxerr);
  this->g11 = g11;
  this->g22 = g22;
  this->g33 = g33;
  this->g12 = g12;
  this->g13 = g13;
  this->g23 = g23;
  return 0;
}

int Coordinates::jacobian() {
  TRACE("Coordinates::jacobian");
  // calculate Jacobian using g^-1 = det[g^ij], J = sqrt(g)

  Field2D g = g11 * g22 * g33 + 2.0 * g12 * g13 * g23 - g11 * g23 * g23 -
              g22 * g13 * g13 - g33 * g12 * g12;

  // Check that g is positive
  if (min(g) < 0.0) {
    throw BoutException("The determinant of g^ij is somewhere less than 0.0");
  }
  J = 1. / sqrt(g);

  // Check jacobian
  if (!finite(J)) {
    throw BoutException("\tERROR: Jacobian not finite everywhere!\n");
  }
  if (min(abs(J)) < 1.0e-10) {
    throw BoutException("\tERROR: Jacobian becomes very small\n");
  }

  if (min(g_22) < 0.0) {
    throw BoutException("g_22 is somewhere less than 0.0");
  }

  Bxy = sqrt(g_22) / J;

  return 0;
}

int Coordinates::setBxyBoundaries() {
  if (localmesh->StaggerGrids) {
    // Explicitly set staggered fields of Bxy so that we can comunicate and apply
    // boundary conditions.
    // This may be required so that we can take derivatives of the staggered
    // fields, e.g. of f/Bxy in Div_par.
    if (localmesh->xstart >= 2) {
      // If there are not at least 2 guard cells then we cannot interpolate in
      // the x-direction but there also cannot be staggered fields in that
      // direction, so we don't need to set the xlow field.
      Field2D Bxy_xlow = interp_to(Bxy, CELL_XLOW, RGN_NOBNDRY);
      // If there is only a single point in a dimension then we need to just copy
      // the values into the guard cells
      bool no_x_direction = (localmesh->GlobalNx - 2*localmesh->xstart) == 1;
      // Note: cannot use applyBoundary("neumann") here because applyBoundary()
      // would try to create a new Coordinates object since we have not finished
      // initializing yet, leading to an infinite recursion
      if (!no_x_direction && localmesh->xstart == localmesh->xend) {
        // Only one grid point: need guard cell to set lower-x boundary
        localmesh->communicate(Bxy_xlow);
      }
      for (auto bndry : localmesh->getBoundaries()) {
        for(bndry->first(); !bndry->isDone(); bndry->next1d()) {
          if (bndry->bx < 0 && !no_x_direction) {
            // Lower x-boundary of x-staggered field.
            // Set xstart value to be symmetrical with upper x-boundary (CELL_XLOW
            // at xstart corresponds to CELL_XLOW at xend+1)
            Bxy_xlow(bndry->x-bndry->bx,bndry->y) = Bxy_xlow(bndry->x-2*bndry->bx, bndry->y-bndry->by);
          } else {
            Bxy_xlow(bndry->x,bndry->y) = Bxy_xlow(bndry->x-bndry->bx, bndry->y-bndry->by);
          }
          if (bndry->width >= 2){
            if (bndry->bx < 0 && !no_x_direction) {
              // Lower x-boundary of x-staggered field.
              // Set xstart value to be symmetrical with upper x-boundary (CELL_XLOW
              // at xstart corresponds to CELL_XLOW at xend+1)
              Bxy_xlow(bndry->x,bndry->y+bndry->by) = Bxy_xlow(bndry->x-2*bndry->bx, bndry->y-bndry->by);
            } else {
              Bxy_xlow(bndry->x+bndry->bx,bndry->y+bndry->by) = Bxy_xlow(bndry->x-bndry->bx, bndry->y-bndry->by);
            }
          }
        }
      }
      localmesh->communicate(Bxy_xlow);
      Bxy.set(Bxy_xlow);
    }

    if (localmesh->ystart >= 2) {
      // If there are not at least 2 guard cells then we cannot interpolate in
      // the y-direction but there also cannot be staggered fields in that
      // direction, so we don't need to set the ylow field.
      Field2D Bxy_ylow = interp_to(Bxy, CELL_YLOW, RGN_NOBNDRY);
      // If there is only a single point in a dimension then we need to just copy
      // the values into the guard cells
      bool no_y_direction = (localmesh->GlobalNy - 2*localmesh->ystart) == 1;
      // Note: cannot use applyBoundary("neumann") here because applyBoundary()
      // would try to create a new Coordinates object since we have not finished
      // initializing yet, leading to an infinite recursion
      if (!no_y_direction && localmesh->ystart == localmesh->yend) {
        // Only one grid point: need guard cell to set lower-y boundary
        localmesh->communicate(Bxy_ylow);
      }
      for (auto bndry : localmesh->getBoundaries()) {
        for(bndry->first(); !bndry->isDone(); bndry->next1d()) {
          if (bndry->by < 0 && !no_y_direction) {
            // Lower y-boundary of y-staggered field.
            // Set ystart value to be symmetrical with upper y-boundary (CELL_YLOW
            // at ystart corresponds to CELL_YLOW at yend+1)
            Bxy_ylow(bndry->x,bndry->y-bndry->by) = Bxy_ylow(bndry->x-bndry->bx, bndry->y-2*bndry->by);
          } else {
            Bxy_ylow(bndry->x,bndry->y) = Bxy_ylow(bndry->x-bndry->bx, bndry->y-bndry->by);
          }
          if (bndry->width >= 2){
            if (bndry->by < 0 && !no_y_direction) {
              // Lower y-boundary of y-staggered field.
              // Set ystart value to be symmetrical with upper y-boundary (CELL_YLOW
              // at ystart corresponds to CELL_YLOW at yend+1)
              Bxy_ylow(bndry->x+bndry->bx,bndry->y) = Bxy_ylow(bndry->x-bndry->bx, bndry->y-2*bndry->by);
            } else {
              Bxy_ylow(bndry->x+bndry->bx,bndry->y+bndry->by) = Bxy_ylow(bndry->x-bndry->bx, bndry->y-bndry->by);
            }
          }
        }
      }
      localmesh->communicate(Bxy_ylow);
      Bxy.set(Bxy_ylow);
    }
  }

  return 0;
}

/*******************************************************************************
 * Operators
 *
 *******************************************************************************/

const Field2D Coordinates::DDX(const Field2D &f, CELL_LOC loc, DIFF_METHOD method, REGION region) {
  return localmesh->indexDDX(f, loc, method, region) / dx;
}

const Field2D Coordinates::DDY(const Field2D &f, CELL_LOC loc, DIFF_METHOD method, REGION region) {
  return localmesh->indexDDY(f, loc, method, region) / dy;
}

const Field2D Coordinates::DDZ(const Field2D &f, CELL_LOC loc, DIFF_METHOD method, REGION region) {
  ASSERT1(f.getMesh() == localmesh);
  return Field2D(0.0, localmesh);
}

#include <derivs.hxx>

/////////////////////////////////////////////////////////
// Parallel gradient

const Field2D Coordinates::Grad_par(const Field2D &var, CELL_LOC outloc,
                                    DIFF_METHOD UNUSED(method)) {
  TRACE("Coordinates::Grad_par( Field2D )");

  Field2D result = DDY(var, outloc);
  result /= sqrt(g_22.get(result.getLocation()));
  return result;
}

const Field3D Coordinates::Grad_par(const Field3D &var, CELL_LOC outloc,
                                    DIFF_METHOD method) {
  TRACE("Coordinates::Grad_par( Field3D )");

  Field3D result = ::DDY(var, outloc, method);
  result /= sqrt(g_22.get(result.getLocation()));
  return result;
}

/////////////////////////////////////////////////////////
// Vpar_Grad_par
// vparallel times the parallel derivative along unperturbed B-field

const Field2D Coordinates::Vpar_Grad_par(const Field2D &v, const Field2D &f,
                                         CELL_LOC outloc,
                                         DIFF_METHOD UNUSED(method)) {
  Field2D result = VDDY(v, f, outloc);
  result /= sqrt(g_22.get(result.getLocation()));
  return result;
}

const Field3D Coordinates::Vpar_Grad_par(const Field3D &v, const Field3D &f, CELL_LOC outloc,
                                         DIFF_METHOD method) {
  Field3D result = VDDY(v, f, outloc, method);
  result /= sqrt(g_22.get(result.getLocation()));
  return result;
}

/////////////////////////////////////////////////////////
// Parallel divergence

const Field2D Coordinates::Div_par(const Field2D &f, CELL_LOC outloc,
                                   DIFF_METHOD UNUSED(method)) {
  TRACE("Coordinates::Div_par( Field2D )");
  return Bxy * Grad_par(f / Bxy, outloc);
}

const Field3D Coordinates::Div_par(const Field3D &f, CELL_LOC outloc,
                                   DIFF_METHOD method) {
  TRACE("Coordinates::Div_par( Field3D )");

  if (f.hasYupYdown()) {
    // Need to modify yup and ydown fields
    Field3D f_B = f / Bxy;
    if (&f.yup() == &f) {
      // Identity, yup and ydown point to same field
      f_B.mergeYupYdown();
    } else {
      // Distinct fields
      f_B.splitYupYdown();
      f_B.yup() = f.yup() / Bxy;
      f_B.ydown() = f.ydown() / Bxy;
      if (mesh->ystart > 1) {
        // Have a second yup/ydown field
        f_B.yup(2) = f.yup(2) / Bxy;
        f_B.ydown(2) = f.ydown(2) / Bxy;
      }
    }
    return Bxy * Grad_par(f_B, outloc, method);
  }

  // No yup/ydown fields. The Grad_par operator will
  // shift to field aligned coordinates
  return Bxy * Grad_par(f / Bxy, outloc, method);
}

/////////////////////////////////////////////////////////
// second parallel derivative (b dot Grad)(b dot Grad)
// Note: For parallel Laplacian use Laplace_par

const Field2D Coordinates::Grad2_par2(const Field2D &f, CELL_LOC outloc) {
  TRACE("Coordinates::Grad2_par2( Field2D )");

  Field2D result = D2DY2(f, outloc) / g_22;
  Field2D sg = sqrt(g_22.get(result.getLocation()));
  result += DDY(1. / sg) * DDY(f, outloc) / sg;

  return result;
}

const Field3D Coordinates::Grad2_par2(const Field3D &f, CELL_LOC outloc) {
  TRACE("Coordinates::Grad2_par2( Field3D )");

  Field2D sg(localmesh);
  Field3D result(localmesh), r2(localmesh);

  if (outloc == CELL_DEFAULT){
    outloc = f.getLocation();
  }
  sg = sqrt(g_22.get(outloc));
  sg = DDY(1. / sg) / sg;

  if (outloc == CELL_DEFAULT) {
    outloc = f.getLocation();
  }

  if (sg.getLocation() != outloc) {
    localmesh->communicate(sg);
    sg = interp_to(sg, outloc);
  }

  result = ::DDY(f, outloc);

  r2 = D2DY2(f, outloc) / g_22;

  result = sg * result + r2;

  ASSERT2(((outloc == CELL_DEFAULT) && (result.getLocation() == f.getLocation())) ||
          (result.getLocation() == outloc));

  return result;
}

/////////////////////////////////////////////////////////
// perpendicular Laplacian operator

#include <invert_laplace.hxx> // Delp2 uses same coefficients as inversion code

const Field2D Coordinates::Delp2(const Field2D &f) {
  TRACE("Coordinates::Delp2( Field2D )");

  Field2D result = G1 * DDX(f) + g11 * D2DX2(f);

  return result;
}

const Field3D Coordinates::Delp2(const Field3D &f) {
  TRACE("Coordinates::Delp2( Field3D )");

<<<<<<< HEAD
  ASSERT1(localmesh == f.getMesh());
=======
  if (localmesh->GlobalNx == 1 && localmesh->GlobalNz == 1) {
    // copy mesh, location, etc
    return f*0;
  }
>>>>>>> 46b97981
  ASSERT2(localmesh->xstart > 0); // Need at least one guard cell

  CELL_LOC outloc = f.getLocation();

  Field3D result(localmesh);
  result.allocate();
<<<<<<< HEAD
  result.setLocation(outloc);
=======
  result.setLocation(f.getLocation());
>>>>>>> 46b97981

  int ncz = localmesh->LocalNz;

  // Allocate memory
  auto ft = Matrix<dcomplex>(localmesh->LocalNx, ncz / 2 + 1);
  auto delft = Matrix<dcomplex>(localmesh->LocalNx, ncz / 2 + 1);

  // Loop over all y indices
  for (int jy = 0; jy < localmesh->LocalNy; jy++) {

    // Take forward FFT

    for (int jx = 0; jx < localmesh->LocalNx; jx++)
      rfft(&f(jx, jy, 0), ncz, &ft(jx, 0));

    // Loop over kz
    for (int jz = 0; jz <= ncz / 2; jz++) {
      dcomplex a, b, c;

      // No smoothing in the x direction
      for (int jx = localmesh->xstart; jx <= localmesh->xend; jx++) {
        // Perform x derivative

        laplace_tridag_coefs(jx, jy, jz, a, b, c, nullptr, nullptr, outloc);

        delft(jx, jz) = a * ft(jx - 1, jz) + b * ft(jx, jz) + c * ft(jx + 1, jz);
      }
    }

    // Reverse FFT
    for (int jx = localmesh->xstart; jx <= localmesh->xend; jx++) {

      irfft(&delft(jx, 0), ncz, &result(jx, jy, 0));
    }

    // Boundaries
    for (int jz = 0; jz < ncz; jz++) {
      for (int jx = 0; jx < localmesh->xstart; jx++) {
        result(jx, jy, jz) = 0.0;
      }
      for (int jx = localmesh->xend + 1; jx < localmesh->LocalNx; jx++) {
        result(jx, jy, jz) = 0.0;
      }
    }
  }

  ASSERT2(result.getLocation() == f.getLocation());

  return result;
}

const FieldPerp Coordinates::Delp2(const FieldPerp &f) {
  TRACE("Coordinates::Delp2( FieldPerp )");

  FieldPerp result(localmesh);
  result.allocate();

  int jy = f.getIndex();
  result.setIndex(jy);

  int ncz = localmesh->LocalNz;

  // Allocate memory
  auto ft = Matrix<dcomplex>(localmesh->LocalNx, ncz / 2 + 1);
  auto delft = Matrix<dcomplex>(localmesh->LocalNx, ncz / 2 + 1);

  // Take forward FFT
  for (int jx = 0; jx < localmesh->LocalNx; jx++)
    rfft(&f(jx, 0), ncz, &ft(jx, 0));

  // Loop over kz
  for (int jz = 0; jz <= ncz / 2; jz++) {

    // No smoothing in the x direction
    for (int jx = 2; jx < (localmesh->LocalNx - 2); jx++) {
      // Perform x derivative

      dcomplex a, b, c;
      laplace_tridag_coefs(jx, jy, jz, a, b, c);

      delft(jx, jz) = a * ft(jx - 1, jz) + b * ft(jx, jz) + c * ft(jx + 1, jz);
    }
  }

  // Reverse FFT
  for (int jx = 1; jx < (localmesh->LocalNx - 1); jx++) {
    irfft(&delft(jx, 0), ncz, &result(jx, 0));
  }

  // Boundaries
  for (int jz = 0; jz < ncz; jz++) {
    result(0, jz) = 0.0;
    result(localmesh->LocalNx - 1, jz) = 0.0;
  }

  return result;
}

const Field2D Coordinates::Laplace_par(const Field2D &f, CELL_LOC outloc) {
  return D2DY2(f, outloc) / g_22 + DDY(J.get(outloc) / g_22.get(outloc)) * DDY(f, outloc) / J;
}

const Field3D Coordinates::Laplace_par(const Field3D &f, CELL_LOC outloc) {
  return D2DY2(f, outloc) / g_22 + DDY(J.get(outloc) / g_22.get(outloc)) * ::DDY(f, outloc) / J;
}

// Full Laplacian operator on scalar field

const Field2D Coordinates::Laplace(const Field2D &f, CELL_LOC outloc) {
  TRACE("Coordinates::Laplace( Field2D )");

  Field2D result =
      G1 * DDX(f, outloc) + G2 * DDY(f, outloc) + g11 * D2DX2(f, outloc) + g22 * D2DY2(f, outloc) + 2.0 * g12 * D2DXDY(f, outloc);

  return result;
}

const Field3D Coordinates::Laplace(const Field3D &f, CELL_LOC outloc) {
  TRACE("Coordinates::Laplace( Field3D )");

  Field3D result = G1 * ::DDX(f, outloc) + G2 * ::DDY(f, outloc) + G3 * ::DDZ(f, outloc) + g11 * D2DX2(f, outloc) +
                   g22 * D2DY2(f, outloc) + g33 * D2DZ2(f, outloc) +
                   2.0 * (g12 * D2DXDY(f, outloc) + g13 * D2DXDZ(f, outloc) + g23 * D2DYDZ(f, outloc));

  ASSERT2(result.getLocation() == f.getLocation());

  return result;
}<|MERGE_RESOLUTION|>--- conflicted
+++ resolved
@@ -872,25 +872,19 @@
 const Field3D Coordinates::Delp2(const Field3D &f) {
   TRACE("Coordinates::Delp2( Field3D )");
 
-<<<<<<< HEAD
   ASSERT1(localmesh == f.getMesh());
-=======
+
   if (localmesh->GlobalNx == 1 && localmesh->GlobalNz == 1) {
     // copy mesh, location, etc
     return f*0;
   }
->>>>>>> 46b97981
   ASSERT2(localmesh->xstart > 0); // Need at least one guard cell
 
   CELL_LOC outloc = f.getLocation();
 
   Field3D result(localmesh);
   result.allocate();
-<<<<<<< HEAD
   result.setLocation(outloc);
-=======
-  result.setLocation(f.getLocation());
->>>>>>> 46b97981
 
   int ncz = localmesh->LocalNz;
 
