/**************************************************************************
 * Differential geometry
 * Calculates the covariant metric tensor, and christoffel symbol terms
 * given the contravariant metric tensor terms
 **************************************************************************/

#include <bout/assert.hxx>
#include <bout/constants.hxx>
#include <bout/coordinates.hxx>
#include <msg_stack.hxx>
#include <output.hxx>
#include <utils.hxx>

#include <derivs.hxx>
#include <fft.hxx>
#include <interpolation.hxx>

#include <globals.hxx>
#include <bout/scorepwrapper.hxx>

Coordinates::Coordinates(Mesh *mesh)
    : dx(1, mesh), dy(1, mesh), dz(1), d1_dx(mesh), d1_dy(mesh), J(1, mesh), Bxy(1, mesh),
      // Identity metric tensor
      g11(1, mesh), g22(1, mesh), g33(1, mesh), g12(0, mesh), g13(0, mesh), g23(0, mesh),
      g_11(1, mesh), g_22(1, mesh), g_33(1, mesh), g_12(0, mesh), g_13(0, mesh),
      g_23(0, mesh), G1_11(mesh), G1_22(mesh), G1_33(mesh), G1_12(mesh), G1_13(mesh),
      G1_23(mesh), G2_11(mesh), G2_22(mesh), G2_33(mesh), G2_12(mesh), G2_13(mesh),
      G2_23(mesh), G3_11(mesh), G3_22(mesh), G3_33(mesh), G3_12(mesh), G3_13(mesh),
      G3_23(mesh), G1(mesh), G2(mesh), G3(mesh), ShiftTorsion(mesh),
      IntShiftTorsion(mesh), localmesh(mesh) {

  if (mesh->get(dx, "dx")) {
    output_warn.write("\tWARNING: differencing quantity 'dx' not found. Set to 1.0\n");
    dx = 1.0;
  }

  if (mesh->periodicX) {
    mesh->communicate(dx);
  }

  if (mesh->get(dy, "dy")) {
    output_warn.write("\tWARNING: differencing quantity 'dy' not found. Set to 1.0\n");
    dy = 1.0;
  }

  nz = mesh->LocalNz;

  if (mesh->get(dz, "dz")) {
    // Couldn't read dz from input
    int zperiod;
    BoutReal ZMIN, ZMAX;
    Options *options = Options::getRoot();
    if (options->isSet("zperiod")) {
      OPTION(options, zperiod, 1);
      ZMIN = 0.0;
      ZMAX = 1.0 / static_cast<BoutReal>(zperiod);
    } else {
      OPTION(options, ZMIN, 0.0);
      OPTION(options, ZMAX, 1.0);

      zperiod = ROUND(1.0 / (ZMAX - ZMIN));
    }

    dz = (ZMAX - ZMIN) * TWOPI / nz;
  }

  // Diagonal components of metric tensor g^{ij} (default to 1)
  mesh->get(g11, "g11", 1.0);
  mesh->get(g22, "g22", 1.0);
  mesh->get(g33, "g33", 1.0);

  // Off-diagonal elements. Default to 0
  mesh->get(g12, "g12", 0.0);
  mesh->get(g13, "g13", 0.0);
  mesh->get(g23, "g23", 0.0);

  // Check input metrics
  if ((!finite(g11)) || (!finite(g22)) || (!finite(g33))) {
    throw BoutException("\tERROR: Diagonal metrics are not finite!\n");
  }
  if ((min(g11) <= 0.0) || (min(g22) <= 0.0) || (min(g33) <= 0.0)) {
    throw BoutException("\tERROR: Diagonal metrics are negative!\n");
  }
  if ((!finite(g12)) || (!finite(g13)) || (!finite(g23))) {
    throw BoutException("\tERROR: Off-diagonal metrics are not finite!\n");
  }

  /// Find covariant metric components
  // Check if any of the components are present
  if (mesh->sourceHasVar("g_11") or mesh->sourceHasVar("g_22") or
      mesh->sourceHasVar("g_33") or mesh->sourceHasVar("g_12") or
      mesh->sourceHasVar("g_13") or mesh->sourceHasVar("g_23")) {
    // Check that all components are present
    if (mesh->sourceHasVar("g_11") and mesh->sourceHasVar("g_22") and
        mesh->sourceHasVar("g_33") and mesh->sourceHasVar("g_12") and
        mesh->sourceHasVar("g_13") and mesh->sourceHasVar("g_23")) {
      mesh->get(g_11, "g_11");
      mesh->get(g_22, "g_22");
      mesh->get(g_33, "g_33");
      mesh->get(g_12, "g_12");
      mesh->get(g_13, "g_13");
      mesh->get(g_23, "g_23");

      output_warn.write("\tWARNING! Covariant components of metric tensor set manually. "
                        "Contravariant components NOT recalculated\n");

    } else {
      output_warn.write("Not all covariant components of metric tensor found. "
                        "Calculating all from the contravariant tensor\n");
      /// Calculate contravariant metric components if not found
      if (calcCovariant()) {
        throw BoutException("Error in calcCovariant call");
      }
    }
  } else {
    /// Calculate contravariant metric components if not found
    if (calcCovariant()) {
      throw BoutException("Error in calcCovariant call");
    }
  }

  /// Calculate Jacobian and Bxy
  if (jacobian())
    throw BoutException("Error in jacobian call");

  // Attempt to read J from the grid file
  Field2D Jcalc = J;
  if (mesh->get(J, "J")) {
    output_warn.write("\tWARNING: Jacobian 'J' not found. Calculating from metric tensor\n");
    J = Jcalc;
  } else {
    // Compare calculated and loaded values
    output_warn.write("\tMaximum difference in J is %e\n", max(abs(J - Jcalc)));

    // Re-evaluate Bxy using new J
    Bxy = sqrt(g_22) / J;
  }

  // Attempt to read Bxy from the grid file
  Field2D Bcalc = Bxy;
  if (mesh->get(Bxy, "Bxy")) {
    output_warn.write("\tWARNING: Magnitude of B field 'Bxy' not found. Calculating from "
                      "metric tensor\n");
    Bxy = Bcalc;
  } else {
    output_warn.write("\tMaximum difference in Bxy is %e\n", max(abs(Bxy - Bcalc)));
    // Check Bxy
    if (!finite(Bxy)) {
      throw BoutException("\tERROR: Bxy not finite everywhere!\n");
    }
  }

  //////////////////////////////////////////////////////
  /// Calculate Christoffel symbols. Needs communication
  if (geometry()) {
    throw BoutException("Differential geometry failed\n");
  }

  if (mesh->get(ShiftTorsion, "ShiftTorsion")) {
    output_warn.write("\tWARNING: No Torsion specified for zShift. Derivatives may not be correct\n");
    ShiftTorsion = 0.0;
  }

  //////////////////////////////////////////////////////

  if (mesh->IncIntShear) {
    if (mesh->get(IntShiftTorsion, "IntShiftTorsion")) {
      output_warn.write("\tWARNING: No Integrated torsion specified\n");
      IntShiftTorsion = 0.0;
    }
  }

///  // allocate memory for use in Delp2
///  int ncz = mesh->LocalNz;
///  static dcomplex **ft = (dcomplex **)NULL, **delft;
///  if (ft == (dcomplex **)NULL) {
///    // Allocate memory
///    ft = matrix<dcomplex>(mesh->LocalNx, ncz / 2 + 1);
///    delft = matrix<dcomplex>(mesh->LocalNx, ncz / 2 + 1);
///  }

}

void Coordinates::outputVars(Datafile &file) {
  file.add(dx, "dx", 0);
  file.add(dy, "dy", 0);
  file.add(dz, "dz", 0);

  file.add(g11, "g11", 0);
  file.add(g22, "g22", 0);
  file.add(g33, "g33", 0);
  file.add(g12, "g12", 0);
  file.add(g13, "g13", 0);
  file.add(g23, "g23", 0);

  file.add(g_11, "g_11", 0);
  file.add(g_22, "g_22", 0);
  file.add(g_33, "g_33", 0);
  file.add(g_12, "g_12", 0);
  file.add(g_13, "g_13", 0);
  file.add(g_23, "g_23", 0);

  file.add(J, "J", 0);
}

int Coordinates::geometry() {
  TRACE("Coordinates::geometry");

  output_progress.write("Calculating differential geometry terms\n");

  if (min(abs(dx)) < 1e-8)
    throw BoutException("dx magnitude less than 1e-8");

  if (min(abs(dy)) < 1e-8)
    throw BoutException("dy magnitude less than 1e-8");

  if (fabs(dz) < 1e-8)
    throw BoutException("dz magnitude less than 1e-8");

  // Check input metrics
  if ((!finite(g11)) || (!finite(g22)) || (!finite(g33))) {
    throw BoutException("\tERROR: Diagonal metrics are not finite!\n");
  }
  if ((min(g11) <= 0.0) || (min(g22) <= 0.0) || (min(g33) <= 0.0)) {
    throw BoutException("\tERROR: Diagonal metrics are negative!\n");
  }
  if ((!finite(g12)) || (!finite(g13)) || (!finite(g23))) {
    throw BoutException("\tERROR: Off-diagonal metrics are not finite!\n");
  }

  if ((!finite(g_11)) || (!finite(g_22)) || (!finite(g_33))) {
    throw BoutException("\tERROR: Diagonal g_ij metrics are not finite!\n");
  }
  if ((min(g_11) <= 0.0) || (min(g_22) <= 0.0) || (min(g_33) <= 0.0)) {
    throw BoutException("\tERROR: Diagonal g_ij metrics are negative!\n");
  }
  if ((!finite(g_12)) || (!finite(g_13)) || (!finite(g_23))) {
    throw BoutException("\tERROR: Off-diagonal g_ij metrics are not finite!\n");
  }

  // Calculate Christoffel symbol terms (18 independent values)
  // Note: This calculation is completely general: metric
  // tensor can be 2D or 3D. For 2D, all DDZ terms are zero

  G1_11 = 0.5 * g11 * DDX(g_11) + g12 * (DDX(g_12) - 0.5 * DDY(g_11)) +
          g13 * (DDX(g_13) - 0.5 * DDZ(g_11));
  G1_22 = g11 * (DDY(g_12) - 0.5 * DDX(g_22)) + 0.5 * g12 * DDY(g_22) +
          g13 * (DDY(g_23) - 0.5 * DDZ(g_22));
  G1_33 = g11 * (DDZ(g_13) - 0.5 * DDX(g_33)) + g12 * (DDZ(g_23) - 0.5 * DDY(g_33)) +
          0.5 * g13 * DDZ(g_33);
  G1_12 = 0.5 * g11 * DDY(g_11) + 0.5 * g12 * DDX(g_22) +
          0.5 * g13 * (DDY(g_13) + DDX(g_23) - DDZ(g_12));
  G1_13 = 0.5 * g11 * DDZ(g_11) + 0.5 * g12 * (DDZ(g_12) + DDX(g_23) - DDY(g_13)) +
          0.5 * g13 * DDX(g_33);
  G1_23 = 0.5 * g11 * (DDZ(g_12) + DDY(g_13) - DDX(g_23)) +
          0.5 * g12 * (DDZ(g_22) + DDY(g_23) - DDY(g_23))
          // + 0.5 *g13*(DDZ(g_32) + DDY(g_33) - DDZ(g_23));
          // which equals
          + 0.5 * g13 * DDY(g_33);

  G2_11 = 0.5 * g12 * DDX(g_11) + g22 * (DDX(g_12) - 0.5 * DDY(g_11)) +
          g23 * (DDX(g_13) - 0.5 * DDZ(g_11));
  G2_22 = g12 * (DDY(g_12) - 0.5 * DDX(g_22)) + 0.5 * g22 * DDY(g_22) +
          g23 * (DDY(g23) - 0.5 * DDZ(g_22));
  G2_33 = g12 * (DDZ(g_13) - 0.5 * DDX(g_33)) + g22 * (DDZ(g_23) - 0.5 * DDY(g_33)) +
          0.5 * g23 * DDZ(g_33);
  G2_12 = 0.5 * g12 * DDY(g_11) + 0.5 * g22 * DDX(g_22) +
          0.5 * g23 * (DDY(g_13) + DDX(g_23) - DDZ(g_12));
  G2_13 =
      // 0.5 *g21*(DDZ(g_11) + DDX(g_13) - DDX(g_13))
      // which equals
      0.5 * g12 * (DDZ(g_11) + DDX(g_13) - DDX(g_13))
      // + 0.5 *g22*(DDZ(g_21) + DDX(g_23) - DDY(g_13))
      // which equals
      + 0.5 * g22 * (DDZ(g_12) + DDX(g_23) - DDY(g_13))
      // + 0.5 *g23*(DDZ(g_31) + DDX(g_33) - DDZ(g_13));
      // which equals
      + 0.5 * g23 * DDX(g_33);
  G2_23 = 0.5 * g12 * (DDZ(g_12) + DDY(g_13) - DDX(g_23)) + 0.5 * g22 * DDZ(g_22) +
          0.5 * g23 * DDY(g_33);

  G3_11 = 0.5 * g13 * DDX(g_11) + g23 * (DDX(g_12) - 0.5 * DDY(g_11)) +
          g33 * (DDX(g_13) - 0.5 * DDZ(g_11));
  G3_22 = g13 * (DDY(g_12) - 0.5 * DDX(g_22)) + 0.5 * g23 * DDY(g_22) +
          g33 * (DDY(g_23) - 0.5 * DDZ(g_22));
  G3_33 = g13 * (DDZ(g_13) - 0.5 * DDX(g_33)) + g23 * (DDZ(g_23) - 0.5 * DDY(g_33)) +
          0.5 * g33 * DDZ(g_33);
  G3_12 =
      // 0.5 *g31*(DDY(g_11) + DDX(g_12) - DDX(g_12))
      // which equals to
      0.5 * g13 * DDY(g_11)
      // + 0.5 *g32*(DDY(g_21) + DDX(g_22) - DDY(g_12))
      // which equals to
      + 0.5 * g23 * DDX(g_22)
      //+ 0.5 *g33*(DDY(g_31) + DDX(g_32) - DDZ(g_12));
      // which equals to
      + 0.5 * g33 * (DDY(g_13) + DDX(g_23) - DDZ(g_12));
  G3_13 = 0.5 * g13 * DDZ(g_11) + 0.5 * g23 * (DDZ(g_12) + DDX(g_23) - DDY(g_13)) +
          0.5 * g33 * DDX(g_33);
  G3_23 = 0.5 * g13 * (DDZ(g_12) + DDY(g_13) - DDX(g_23)) + 0.5 * g23 * DDZ(g_22) +
          0.5 * g33 * DDY(g_33);

  G1 = (DDX(J * g11) + DDY(J * g12) + DDZ(J * g13)) / J;
  G2 = (DDX(J * g12) + DDY(J * g22) + DDZ(J * g23)) / J;
  G3 = (DDX(J * g13) + DDY(J * g23) + DDZ(J * g33)) / J;

  // Communicate christoffel symbol terms
  output_progress.write("\tCommunicating connection terms\n");

  FieldGroup com;

  com.add(G1_11);
  com.add(G1_22);
  com.add(G1_33);
  com.add(G1_12);
  com.add(G1_13);
  com.add(G1_23);

  com.add(G2_11);
  com.add(G2_22);
  com.add(G2_33);
  com.add(G2_12);
  com.add(G2_13);
  com.add(G2_23);

  com.add(G3_11);
  com.add(G3_22);
  com.add(G3_33);
  com.add(G3_12);
  com.add(G3_13);
  com.add(G3_23);

  com.add(G1);
  com.add(G2);
  com.add(G3);

  mesh->communicate(com);

  //////////////////////////////////////////////////////
  /// Non-uniform meshes. Need to use DDX, DDY

  OPTION(Options::getRoot(), non_uniform, false);

  Field2D d2x, d2y; // d^2 x / d i^2
  // Read correction for non-uniform meshes
  if (mesh->get(d2x, "d2x")) {
    output_warn.write("\tWARNING: differencing quantity 'd2x' not found. Calculating from dx\n");
    d1_dx = mesh->indexDDX(1. / dx); // d/di(1/dx)
  } else {
    d1_dx = -d2x / (dx * dx);
  }

  if (mesh->get(d2y, "d2y")) {
    output_warn.write("\tWARNING: differencing quantity 'd2y' not found. Calculating from dy\n");
    d1_dy = mesh->indexDDY(1. / dy); // d/di(1/dy)
  } else {
    d1_dy = -d2y / (dy * dy);
  }

  return 0;
}

int Coordinates::calcCovariant() {
  TRACE("Coordinates::calcCovariant");

  // Make sure metric elements are allocated
  g_11.allocate();
  g_22.allocate();
  g_33.allocate();
  g_12.allocate();
  g_13.allocate();
  g_23.allocate();

  // Perform inversion of g^{ij} to get g_{ij}
  // NOTE: Currently this bit assumes that metric terms are Field2D objects

  BoutReal **a = matrix<BoutReal>(3, 3);

  for (int jx = 0; jx < mesh->LocalNx; jx++) {
    for (int jy = 0; jy < mesh->LocalNy; jy++) {
      // set elements of g
      a[0][0] = g11(jx, jy);
      a[1][1] = g22(jx, jy);
      a[2][2] = g33(jx, jy);

      a[0][1] = a[1][0] = g12(jx, jy);
      a[1][2] = a[2][1] = g23(jx, jy);
      a[0][2] = a[2][0] = g13(jx, jy);

      // invert
      if (gaussj(a, 3)) {
        output_error.write("\tERROR: metric tensor is singular at (%d, %d)\n", jx, jy);
        return 1;
      }

      // put elements into g_{ij}
      g_11(jx, jy) = a[0][0];
      g_22(jx, jy) = a[1][1];
      g_33(jx, jy) = a[2][2];

      g_12(jx, jy) = a[0][1];
      g_13(jx, jy) = a[0][2];
      g_23(jx, jy) = a[1][2];
    }
  }

  free_matrix(a);

  BoutReal maxerr;
  maxerr = BOUTMAX(max(abs((g_11 * g11 + g_12 * g12 + g_13 * g13) - 1)),
                   max(abs((g_12 * g12 + g_22 * g22 + g_23 * g23) - 1)),
                   max(abs((g_13 * g13 + g_23 * g23 + g_33 * g33) - 1)));

  output_info.write("\tLocal maximum error in diagonal inversion is %e\n", maxerr);

  maxerr = BOUTMAX(max(abs(g_11 * g12 + g_12 * g22 + g_13 * g23)),
                   max(abs(g_11 * g13 + g_12 * g23 + g_13 * g33)),
                   max(abs(g_12 * g13 + g_22 * g23 + g_23 * g33)));

  output_info.write("\tLocal maximum error in off-diagonal inversion is %e\n", maxerr);

  return 0;
}

int Coordinates::calcContravariant() {
  TRACE("Coordinates::calcContravariant");

  // Make sure metric elements are allocated
  g11.allocate();
  g22.allocate();
  g33.allocate();
  g12.allocate();
  g13.allocate();
  g23.allocate();

  // Perform inversion of g_{ij} to get g^{ij}
  // NOTE: Currently this bit assumes that metric terms are Field2D objects

  BoutReal **a = matrix<BoutReal>(3, 3);

  for (int jx = 0; jx < mesh->LocalNx; jx++) {
    for (int jy = 0; jy < mesh->LocalNy; jy++) {
      // set elements of g
      a[0][0] = g_11(jx, jy);
      a[1][1] = g_22(jx, jy);
      a[2][2] = g_33(jx, jy);

      a[0][1] = a[1][0] = g_12(jx, jy);
      a[1][2] = a[2][1] = g_23(jx, jy);
      a[0][2] = a[2][0] = g_13(jx, jy);

      // invert
      if (gaussj(a, 3)) {
        output_error.write("\tERROR: metric tensor is singular at (%d, %d)\n", jx, jy);
        return 1;
      }

      // put elements into g_{ij}
      g11(jx, jy) = a[0][0];
      g22(jx, jy) = a[1][1];
      g33(jx, jy) = a[2][2];

      g12(jx, jy) = a[0][1];
      g13(jx, jy) = a[0][2];
      g23(jx, jy) = a[1][2];
    }
  }

  free_matrix(a);

  BoutReal maxerr;
  maxerr = BOUTMAX(max(abs((g_11 * g11 + g_12 * g12 + g_13 * g13) - 1)),
                   max(abs((g_12 * g12 + g_22 * g22 + g_23 * g23) - 1)),
                   max(abs((g_13 * g13 + g_23 * g23 + g_33 * g33) - 1)));

  output_info.write("\tMaximum error in diagonal inversion is %e\n", maxerr);

  maxerr = BOUTMAX(max(abs(g_11 * g12 + g_12 * g22 + g_13 * g23)),
                   max(abs(g_11 * g13 + g_12 * g23 + g_13 * g33)),
                   max(abs(g_12 * g13 + g_22 * g23 + g_23 * g33)));

  output_info.write("\tMaximum error in off-diagonal inversion is %e\n", maxerr);
  return 0;
}

int Coordinates::jacobian() {
  TRACE("Coordinates::jacobian");
  // calculate Jacobian using g^-1 = det[g^ij], J = sqrt(g)

  Field2D g = g11 * g22 * g33 + 2.0 * g12 * g13 * g23 - g11 * g23 * g23 -
              g22 * g13 * g13 - g33 * g12 * g12;

  // Check that g is positive
  if (min(g) < 0.0) {
    throw BoutException("The determinant of g^ij is somewhere less than 0.0");
  }
  J = 1. / sqrt(g);

  // Check jacobian
  if (!finite(J)) {
    throw BoutException("\tERROR: Jacobian not finite everywhere!\n");
  }
  if (min(abs(J)) < 1.0e-10) {
    throw BoutException("\tERROR: Jacobian becomes very small\n");
  }

  if (min(g_22) < 0.0) {
    throw BoutException("g_22 is somewhere less than 0.0");
  }
  Bxy = sqrt(g_22) / J;

  return 0;
}

/*******************************************************************************
 * Operators
 *
 *******************************************************************************/

const Field2D Coordinates::DDX(const Field2D &f) { return localmesh->indexDDX(f) / dx; }

const Field2D Coordinates::DDY(const Field2D &f) { return localmesh->indexDDY(f) / dy; }

const Field2D Coordinates::DDZ(const Field2D &UNUSED(f)) {
  return Field2D(0.0, localmesh);
}

#include <derivs.hxx>

/////////////////////////////////////////////////////////
// Parallel gradient

const Field2D Coordinates::Grad_par(const Field2D &var, CELL_LOC UNUSED(outloc),
                                    DIFF_METHOD UNUSED(method)) {
  TRACE("Coordinates::Grad_par( Field2D )");

  return DDY(var) / sqrt(g_22);
}

const Field3D Coordinates::Grad_par(const Field3D &var, CELL_LOC outloc,
                                    DIFF_METHOD method) {
  TRACE("Coordinates::Grad_par( Field3D )");

  return ::DDY(var, outloc, method) / sqrt(g_22);
}

/////////////////////////////////////////////////////////
// Vpar_Grad_par
// vparallel times the parallel derivative along unperturbed B-field

const Field2D Coordinates::Vpar_Grad_par(const Field2D &v, const Field2D &f,
                                         CELL_LOC UNUSED(outloc),
                                         DIFF_METHOD UNUSED(method)) {
  return VDDY(v, f) / sqrt(g_22);
}

const Field3D Coordinates::Vpar_Grad_par(const Field3D &v, const Field3D &f, CELL_LOC outloc,
                                         DIFF_METHOD method) {
  return VDDY(v, f, outloc, method) / sqrt(g_22);
}

/////////////////////////////////////////////////////////
// Parallel divergence

const Field2D Coordinates::Div_par(const Field2D &f, CELL_LOC UNUSED(outloc),
                                   DIFF_METHOD UNUSED(method)) {
  TRACE("Coordinates::Div_par( Field2D )");
  return Bxy * Grad_par(f / Bxy);
}

const Field3D Coordinates::Div_par(const Field3D &f, CELL_LOC outloc,
                                   DIFF_METHOD method) {
  TRACE("Coordinates::Div_par( Field3D )");

  if (f.hasYupYdown()) {
    // Need to modify yup and ydown fields
    Field3D f_B = f / Bxy;
    if (&f.yup() == &f) {
      // Identity, yup and ydown point to same field
      f_B.mergeYupYdown();
    } else {
      // Distinct fields
      f_B.splitYupYdown();
      f_B.yup() = f.yup() / Bxy;
      f_B.ydown() = f.ydown() / Bxy;
    }
    return Bxy * Grad_par(f_B, outloc, method);
  }

  // No yup/ydown fields. The Grad_par operator will
  // shift to field aligned coordinates
  return Bxy * Grad_par(f / Bxy, outloc, method);
}

/////////////////////////////////////////////////////////
// second parallel derivative (b dot Grad)(b dot Grad)
// Note: For parallel Laplacian use Laplace_par

const Field2D Coordinates::Grad2_par2(const Field2D &f) {
  TRACE("Coordinates::Grad2_par2( Field2D )");

  Field2D sg = sqrt(g_22);
  Field2D result = DDY(1. / sg) * DDY(f) / sg + D2DY2(f) / g_22;

  return result;
}

const Field3D Coordinates::Grad2_par2(const Field3D &f, CELL_LOC outloc) {
  TRACE("Coordinates::Grad2_par2( Field3D )");

  Field2D sg(localmesh);
  Field3D result(localmesh), r2(localmesh);

  sg = sqrt(g_22);
  sg = DDY(1. / sg) / sg;
  if (sg.getLocation() != outloc) {
    mesh->communicate(sg);
    sg = interp_to(sg, outloc);
  }

  result = ::DDY(f, outloc);

  r2 = D2DY2(f, outloc) / interp_to(g_22, outloc);

  result = sg * result + r2;

  return result;
}

/////////////////////////////////////////////////////////
// perpendicular Laplacian operator

#include <invert_laplace.hxx> // Delp2 uses same coefficients as inversion code

const Field2D Coordinates::Delp2(const Field2D &f) {
  SCOREP0();
  TRACE("Coordinates::Delp2( Field2D )");

  Field2D result = G1 * DDX(f) + g11 * D2DX2(f);

  return result;
}

const Field3D Coordinates::Delp2(const Field3D &f) {
  SCOREP0();
  TRACE("Coordinates::Delp2( Field3D )");

  ASSERT2(mesh->xstart > 0); // Need at least one guard cell

  Field3D result(localmesh);
  result.allocate();

  int ncz = localmesh->LocalNz;

  static dcomplex **ft = (dcomplex **)NULL, **delft;
  if (ft == (dcomplex **)NULL) {
    // Allocate memory
    ft = matrix<dcomplex>(localmesh->LocalNx, ncz / 2 + 1);
    delft = matrix<dcomplex>(localmesh->LocalNx, ncz / 2 + 1);
  }

  // Loop over all y indices
  for (int jy = 0; jy < localmesh->LocalNy; jy++) {

    // Take forward FFT
<<<<<<< HEAD
    #pragma omp parallel for
    for (int jx = 0; jx < mesh->LocalNx; jx++)
=======

    for (int jx = 0; jx < localmesh->LocalNx; jx++)
>>>>>>> a5af842d
      rfft(&f(jx, jy, 0), ncz, ft[jx]);

    // Perform x derivative
    // No smoothing in the x direction
    #pragma omp parallel for
    for (int jx = mesh->xstart; jx <= mesh->xend; jx++) {

      dcomplex a, b, c;

<<<<<<< HEAD
      for (int jz = 0; jz <= ncz / 2; jz++) {
=======
      // No smoothing in the x direction
      for (int jx = localmesh->xstart; jx <= localmesh->xend; jx++) {
        // Perform x derivative
>>>>>>> a5af842d

        laplace_tridag_coefs(jx, jy, jz, a, b, c);

        delft[jx][jz] = a * ft[jx - 1][jz] + b * ft[jx][jz] + c * ft[jx + 1][jz];
      }
    }

    // Reverse FFT
<<<<<<< HEAD
    #pragma omp parallel for
    for (int jx = mesh->xstart; jx <= mesh->xend; jx++) {
=======
    for (int jx = localmesh->xstart; jx <= localmesh->xend; jx++) {
>>>>>>> a5af842d

      irfft(delft[jx], ncz, &result(jx, jy, 0));
    }

    // Boundaries
    #pragma omp parallel for
    for (int jz = 0; jz < ncz; jz++) {
      for (int jx = 0; jx < mesh->xstart; jx++) {
        result(jx, jy, jz) = 0.0;
      }
      for (int jx = mesh->xend + 1; jx < mesh->LocalNx; jx++) {
        result(jx, jy, jz) = 0.0;
      }
    }
  }

// better load balanced, but twice as long...
///#pragma omp parallel
///{
///  static dcomplex **ft = (dcomplex **)NULL, **delft;
///  if (ft == (dcomplex **)NULL) {
///    // Allocate memory
///    ft = matrix<dcomplex>(mesh->LocalNx, ncz / 2 + 1);
///    delft = matrix<dcomplex>(mesh->LocalNx, ncz / 2 + 1);
///  }
///
///  // Loop over all y indices
///  #pragma omp for
///  for (int jy = 0; jy < mesh->LocalNy; jy++) {
///
///    // Take forward FFT
///    for (int jx = 0; jx < mesh->LocalNx; jx++)
///      rfft(&f(jx, jy, 0), ncz, ft[jx]);
///
///    // Loop over kz
///    for (int jz = 0; jz <= ncz / 2; jz++) {
///      dcomplex a, b, c;
///
///      // No smoothing in the x direction
///      for (int jx = mesh->xstart; jx <= mesh->xend; jx++) {
///        // Perform x derivative
///
///        laplace_tridag_coefs(jx, jy, jz, a, b, c);
///
///        delft[jx][jz] = a * ft[jx - 1][jz] + b * ft[jx][jz] + c * ft[jx + 1][jz];
///      }
///    }
///
///    // Reverse FFT
///    for (int jx = mesh->xstart; jx <= mesh->xend; jx++) {
///
///      irfft(delft[jx], ncz, &result(jx, jy, 0));
///    }
///
///    // Boundaries
///    for (int jz = 0; jz < ncz; jz++) {
///      for (int jx = 0; jx<mesh->xstart; jx++) {
///	result(jx, jy, jz) = 0.0;
///      }
///      for (int jx = mesh->xend+1; jx<mesh->LocalNx; jx++) {
///	result(jx, jy, jz) = 0.0;
///      }
///    }
///  }
///}

  // Set the output location
  result.setLocation(f.getLocation());

  return result;
}

const FieldPerp Coordinates::Delp2(const FieldPerp &f) {
  SCOREP0();
  TRACE("Coordinates::Delp2( FieldPerp )");

  FieldPerp result(localmesh);
  result.allocate();

  static dcomplex **ft = (dcomplex **)NULL, **delft;

  int jy = f.getIndex();
  result.setIndex(jy);

  int ncz = localmesh->LocalNz;

  if (ft == (dcomplex **)NULL) {
    // Allocate memory
    ft = matrix<dcomplex>(localmesh->LocalNx, ncz / 2 + 1);
    delft = matrix<dcomplex>(localmesh->LocalNx, ncz / 2 + 1);
  }

  // Take forward FFT
  for (int jx = 0; jx < localmesh->LocalNx; jx++)
    rfft(f[jx], ncz, ft[jx]);

  // Loop over kz
  for (int jz = 0; jz <= ncz / 2; jz++) {

    // No smoothing in the x direction
    for (int jx = 2; jx < (localmesh->LocalNx - 2); jx++) {
      // Perform x derivative

      dcomplex a, b, c;
      laplace_tridag_coefs(jx, jy, jz, a, b, c);

      delft[jx][jz] = a * ft[jx - 1][jz] + b * ft[jx][jz] + c * ft[jx + 1][jz];
    }
  }

  // Reverse FFT
  for (int jx = 1; jx < (localmesh->LocalNx - 1); jx++) {
    irfft(delft[jx], ncz, result[jx]);
  }

  // Boundaries
  for (int jz = 0; jz < ncz; jz++) {
    result(0, jz) = 0.0;
    result(localmesh->LocalNx - 1, jz) = 0.0;
  }

  return result;
}

const Field2D Coordinates::Laplace_par(const Field2D &f) {
  return D2DY2(f) / g_22 + DDY(J / g_22) * DDY(f) / J;
}

const Field3D Coordinates::Laplace_par(const Field3D &f) {
  return D2DY2(f) / g_22 + DDY(J / g_22) * ::DDY(f) / J;
}

// Full Laplacian operator on scalar field

const Field2D Coordinates::Laplace(const Field2D &f) {
  TRACE("Coordinates::Laplace( Field2D )");

  Field2D result =
      G1 * DDX(f) + G2 * DDY(f) + g11 * D2DX2(f) + g22 * D2DY2(f) + 2.0 * g12 * D2DXDY(f);

  return result;
}

const Field3D Coordinates::Laplace(const Field3D &f) {
  TRACE("Coordinates::Laplace( Field3D )");

  Field3D result = G1 * ::DDX(f) + G2 * ::DDY(f) + G3 * ::DDZ(f) + g11 * D2DX2(f) +
                   g22 * D2DY2(f) + g33 * D2DZ2(f) +
                   2.0 * (g12 * D2DXDY(f) + g13 * D2DXDZ(f) + g23 * D2DYDZ(f));

  return result;
}

/*******************************************************************************
 * Gauss-Jordan matrix inversion
 * used to invert metric tensor
 *******************************************************************************/

// Invert an nxn matrix using Gauss-Jordan elimination with full pivoting
int Coordinates::gaussj(BoutReal **a, int n) {
  TRACE("Coordinates::gaussj");

  int i, icol, irow, j, k, l, ll;
  BoutReal big, dum, pivinv;

  // Make sure enough temporary memory is allocated
  indxc.resize(n);
  indxr.resize(n);
  ipiv.resize(n);

  for (i = 0; i < n; i++)
    ipiv[i] = 0;

  for (i = 0; i < n; i++) { // Main loop over columns
    big = 0.0;
    irow = icol = -1;
    for (j = 0; j < n; j++) { // search for pivot element
      if (ipiv[j] != 1) {
        for (k = 0; k < n; k++) {
          if (ipiv[k] == 0) {
            if (fabs(a[j][k]) >= big) {
              big = fabs(a[j][k]);
              irow = j;
              icol = k;
            }
          } else if (ipiv[k] > 1) {
            throw BoutException("Error in GaussJ: Singular matrix-1\n");
          }
        }
      }
    }

    if (irow == -1) {
      // All elements zero!!
      throw BoutException("Error in GaussJ: Singular matrix-3\n");
    }

    ++(ipiv[icol]);
    // Now have pivot element, so interchange rows to put pivot
    // on the diagonal
    if (irow != icol) {
      for (l = 0; l < n; l++)
        swap(a[irow][l], a[icol][l]);
    }
    indxr[i] = irow;
    indxc[i] = icol;

    if (a[icol][icol] == 0.0) {
      throw BoutException("Error in GaussJ: Singular matrix-2\n");
    }
    pivinv = 1.0 / a[icol][icol];
    a[icol][icol] = 1.0;
    for (l = 0; l < n; l++)
      a[icol][l] *= pivinv;

    for (ll = 0; ll < n; ll++) { // reduce rows
      if (ll != icol) {          // except for the pivot one
        dum = a[ll][icol];
        a[ll][icol] = 0.0;
        for (l = 0; l < n; l++)
          a[ll][l] -= a[icol][l] * dum;
      }
    }
  }
  // end of main loop. Unscramble solution due to column interchanges
  for (l = n - 1; l >= 0; l--) {
    if (indxr[l] != indxc[l])
      for (k = 0; k < n; k++)
        swap(a[k][indxr[l]], a[k][indxc[l]]);
  }
  // done.

  return 0;
}<|MERGE_RESOLUTION|>--- conflicted
+++ resolved
@@ -663,29 +663,19 @@
   for (int jy = 0; jy < localmesh->LocalNy; jy++) {
 
     // Take forward FFT
-<<<<<<< HEAD
     #pragma omp parallel for
-    for (int jx = 0; jx < mesh->LocalNx; jx++)
-=======
 
     for (int jx = 0; jx < localmesh->LocalNx; jx++)
->>>>>>> a5af842d
       rfft(&f(jx, jy, 0), ncz, ft[jx]);
 
     // Perform x derivative
     // No smoothing in the x direction
     #pragma omp parallel for
-    for (int jx = mesh->xstart; jx <= mesh->xend; jx++) {
+    for (int jx = localmesh->xstart; jx <= localmesh->xend; jx++) {
 
       dcomplex a, b, c;
 
-<<<<<<< HEAD
       for (int jz = 0; jz <= ncz / 2; jz++) {
-=======
-      // No smoothing in the x direction
-      for (int jx = localmesh->xstart; jx <= localmesh->xend; jx++) {
-        // Perform x derivative
->>>>>>> a5af842d
 
         laplace_tridag_coefs(jx, jy, jz, a, b, c);
 
@@ -694,12 +684,8 @@
     }
 
     // Reverse FFT
-<<<<<<< HEAD
     #pragma omp parallel for
-    for (int jx = mesh->xstart; jx <= mesh->xend; jx++) {
-=======
     for (int jx = localmesh->xstart; jx <= localmesh->xend; jx++) {
->>>>>>> a5af842d
 
       irfft(delft[jx], ncz, &result(jx, jy, 0));
     }
