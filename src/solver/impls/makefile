
BOUT_TOP = ../../..

<<<<<<< HEAD
DIRS		= arkode \
	pvode cvode ida \
	petsc-3.1 petsc-3.2 petsc-3.3 petsc snes imex-bdf2 \
	power slepc-3.4 \
	karniadakis rk4 euler rk3-ssp rkgeneric
=======
DIRS		= cvode ida petsc-3.1 petsc-3.2 petsc-3.3 petsc-3.4 petsc-3.5 petsc pvode karniadakis rk4 euler rk3-ssp
>>>>>>> 6954fb28
TARGET		= lib

include $(BOUT_TOP)/make.config<|MERGE_RESOLUTION|>--- conflicted
+++ resolved
@@ -1,15 +1,12 @@
 
 BOUT_TOP = ../../..
 
-<<<<<<< HEAD
 DIRS		= arkode \
 	pvode cvode ida \
-	petsc-3.1 petsc-3.2 petsc-3.3 petsc snes imex-bdf2 \
+	petsc-3.1 petsc-3.2 petsc-3.3 petsc-3.4 petsc-3.5 petsc \
+	snes imex-bdf2 \
 	power slepc-3.4 \
 	karniadakis rk4 euler rk3-ssp rkgeneric
-=======
-DIRS		= cvode ida petsc-3.1 petsc-3.2 petsc-3.3 petsc-3.4 petsc-3.5 petsc pvode karniadakis rk4 euler rk3-ssp
->>>>>>> 6954fb28
 TARGET		= lib
 
 include $(BOUT_TOP)/make.config