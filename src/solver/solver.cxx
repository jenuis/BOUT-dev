--- conflicted
+++ resolved
@@ -543,13 +543,9 @@
     }
     
     // Call monitors so initial values are written to output dump files
-<<<<<<< HEAD
-    call_monitors(simtime, -1, NOUT); 
-=======
-    if (call_monitors(simtime, 0, NOUT)){
+    if (call_monitors(simtime, -1, NOUT)){
       throw BoutException("Initial monitor call failed!");
     }
->>>>>>> 8685d72a
   }
   
   int status;
@@ -678,18 +674,7 @@
     calculate_mms_error(simtime);
   }
   
-<<<<<<< HEAD
-  if( enablerestart ) {
-    /// Write the restart file
-    restart.write();
-    
-    if((archive_restart > 0) && (iteration % archive_restart == 0)) {
-      restart.write("%s/BOUT.restart_%04d.%s", restartdir.c_str(), iteration, restartext.c_str());
-    }
-  }
   ++iter;
-=======
->>>>>>> 8685d72a
   try {
     // Call physics model monitor
     if(model) {
