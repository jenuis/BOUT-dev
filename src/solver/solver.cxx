--- conflicted
+++ resolved
@@ -679,19 +679,8 @@
     // Calculate MMS errors
     calculate_mms_error(simtime);
   }
-  
-<<<<<<< HEAD
-  if( enablerestart ) {
-    /// Write the restart file
-    restart.write();
-    
-    if((archive_restart > 0) && (iteration % archive_restart == 0)) {
-      restart.write("%s/BOUT.restart_%04d.%s", restartdir.c_str(), iteration, restartext.c_str());
-    }
-  }
+
   ++iter;
-=======
->>>>>>> da68aa01
   try {
     // Call physics model monitor
     if(model) {
@@ -722,11 +711,6 @@
 
   if (abort){
     // User signalled to quit
-    if( enablerestart ) {
-      // Write restart to a different file
-      restart.write("%s/BOUT.final.%s", restartdir.c_str(), restartext.c_str());
-    }
-    
     output.write("User signalled to quit. Returning\n");
     return 1;
   }
