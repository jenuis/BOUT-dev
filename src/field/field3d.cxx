/*!*************************************************************************
 * \file field3d.cxx
 *
 * Class for 3D X-Y-Z scalar fields
 *
 **************************************************************************
 * Copyright 2010 B.D.Dudson, S.Farley, M.V.Umansky, X.Q.Xu
 *
 * Contact: Ben Dudson, bd512@york.ac.uk
 * 
 * This file is part of BOUT++.
 *
 * BOUT++ is free software: you can redistribute it and/or modify
 * it under the terms of the GNU Lesser General Public License as published by
 * the Free Software Foundation, either version 3 of the License, or
 * (at your option) any later version.
 *
 * BOUT++ is distributed in the hope that it will be useful,
 * but WITHOUT ANY WARRANTY; without even the implied warranty of
 * MERCHANTABILITY or FITNESS FOR A PARTICULAR PURPOSE.  See the
 * GNU Lesser General Public License for more details.
 *
 * You should have received a copy of the GNU Lesser General Public License
 * along with BOUT++.  If not, see <http://www.gnu.org/licenses/>.
 *
 **************************************************************************/

#include <boutcomm.hxx>
#include <globals.hxx>

#include <cmath>

#include <field3d.hxx>
#include <utils.hxx>
#include <fft.hxx>
#include <dcomplex.hxx>
#include <interpolation.hxx>
#include <boundary_op.hxx>
#include <boundary_factory.hxx>
#include <boutexception.hxx>
#include <output.hxx>
#include <msg_stack.hxx>
#include <bout/constants.hxx>
#include <bout/assert.hxx>

/// Constructor
Field3D::Field3D(Mesh *localmesh)
    : Field(localmesh), background(nullptr), deriv(nullptr), yup_field(nullptr),
      ydown_field(nullptr) {
#ifdef TRACK
  name = "<F3D>";
#endif

  if (fieldmesh) {
    nx = fieldmesh->LocalNx;
    ny = fieldmesh->LocalNy;
    nz = fieldmesh->LocalNz;
  }
#if CHECK > 0
  else {
    nx = -1;
    ny = -1;
    nz = -1;
  }
#endif

  boundaryIsSet = false;
}

/// Doesn't copy any data, just create a new reference to the same data (copy on change
/// later)
Field3D::Field3D(const Field3D &f)
    : Field(f.fieldmesh),                // The mesh containing array sizes
      background(nullptr), data(f.data), // This handles references to the data array
      deriv(nullptr), yup_field(nullptr), ydown_field(nullptr) {

  TRACE("Field3D(Field3D&)");

#if CHECK > 2
  checkData(f);
#endif

  if (fieldmesh) {
    nx = fieldmesh->LocalNx;
    ny = fieldmesh->LocalNy;
    nz = fieldmesh->LocalNz;
  }
#if CHECK > 0
  else {
    nx = -1;
    ny = -1;
    nz = -1;
  }
#endif

  location = f.location;
  fieldCoordinates = f.fieldCoordinates;
    
  boundaryIsSet = false;
}

Field3D::Field3D(const Field2D &f)
    : Field(f.getMesh()), background(nullptr), deriv(nullptr), yup_field(nullptr),
      ydown_field(nullptr) {

  TRACE("Field3D: Copy constructor from Field2D");

  boundaryIsSet = false;

  nx = fieldmesh->LocalNx;
  ny = fieldmesh->LocalNy;
  nz = fieldmesh->LocalNz;

  location = f.getLocation();
  fieldCoordinates = nullptr;
    
  *this = f;
}

Field3D::Field3D(const BoutReal val, Mesh *localmesh)
    : Field(localmesh), background(nullptr), deriv(nullptr), yup_field(nullptr),
      ydown_field(nullptr) {

  TRACE("Field3D: Copy constructor from value");

  boundaryIsSet = false;

  nx = fieldmesh->LocalNx;
  ny = fieldmesh->LocalNy;
  nz = fieldmesh->LocalNz;

  *this = val;
}

Field3D::~Field3D() {
  /// Delete the time derivative variable if allocated
  if (deriv != nullptr) {
    // The ddt of the yup/ydown_fields point to the same place as ddt.yup_field
    // only delete once
    // Also need to check that separate yup_field exists
    if ((yup_field != this) && (yup_field != nullptr))
      yup_field->deriv = nullptr;
    if ((ydown_field != this) && (ydown_field != nullptr))
      ydown_field->deriv = nullptr;

    // Now delete them as part of the deriv vector
    delete deriv;
  }

  deleteYupYdown();
}

void Field3D::allocate() {
  if(data.empty()) {
    if(!fieldmesh) {
      /// If no mesh, use the global
      fieldmesh = mesh;
      nx = fieldmesh->LocalNx;
      ny = fieldmesh->LocalNy;
      nz = fieldmesh->LocalNz;
    }
    data = Array<BoutReal>(nx*ny*nz);
#if CHECK > 2
    invalidateGuards(*this);
#endif
  } else
    data.ensureUnique();
}

Field3D* Field3D::timeDeriv() {
  if(deriv == nullptr) {
    deriv = new Field3D(fieldmesh);
  }
  return deriv;
}

void Field3D::createYupYdown() {
  TRACE("Field3D::createYupYdown");
  
  if((yup_field != this) && (yup_field != nullptr))
    return;

  // yup_field and ydown_field null
  yup_field = new Field3D(fieldmesh);
  ydown_field = new Field3D(fieldmesh);
}

<<<<<<< HEAD
void Field3D::mergeYupYdown() {
  TRACE("Field3D::mergeYupYdown");
  
  if(yup_field == this && ydown_field == this)
    return;

  deleteYupYdown();

  yup_field = this;
  ydown_field = this;
}

void Field3D::deleteYupYdown() {
  // Delete auxiliary fields if they have been set
  if (yup_field == this && ydown_field == this) {
    return;
  }

  delete yup_field;
  yup_field = nullptr;

  delete ydown_field;
  ydown_field = nullptr;
}

=======
>>>>>>> ff9df2c0
Field3D& Field3D::ynext(int dir) {
  switch(dir) {
  case +1:
    return yup();
  case -1:
    return ydown();
  default:
    throw BoutException("Field3D: Call to ynext with strange direction %d. Only +/-1 currently supported", dir);
  }
}

const Field3D& Field3D::ynext(int dir) const {
  switch(dir) {
  case +1:
    return yup();
  case -1:
    return ydown();
  default:
    throw BoutException("Field3D: Call to ynext with strange direction %d. Only +/-1 currently supported", dir);
  }
}

void Field3D::setLocation(CELL_LOC new_location) {
  if (getMesh()->StaggerGrids) {
    if (new_location == CELL_VSHIFT) {
      throw BoutException(
          "Field3D: CELL_VSHIFT cell location only makes sense for vectors");
    }
    if (new_location == CELL_DEFAULT) {
      new_location = CELL_CENTRE;
    }
    location = new_location;

    // Invalidate the coordinates pointer
    if (new_location != location)
      fieldCoordinates = nullptr;
  } else {
#if CHECK > 0
    if (new_location != CELL_CENTRE && new_location != CELL_DEFAULT) {
      throw BoutException("Field3D: Trying to set off-centre location on "
                          "non-staggered grid\n"
                          "         Did you mean to enable staggered grids?");
    }
#endif
    location = CELL_CENTRE;
  }
}

CELL_LOC Field3D::getLocation() const {
  return location;
}

// Not in header because we need to access fieldmesh
BoutReal &Field3D::operator()(const IndPerp &d, int jy) {
  return operator[](fieldmesh->indPerpto3D(d, jy));
}

const BoutReal &Field3D::operator()(const IndPerp &d, int jy) const {
  return operator[](fieldmesh->indPerpto3D(d, jy));
}

BoutReal &Field3D::operator()(const Ind2D &d, int jz) {
  return operator[](fieldmesh->ind2Dto3D(d, jz));
}

const BoutReal &Field3D::operator()(const Ind2D &d, int jz) const {
  return operator[](fieldmesh->ind2Dto3D(d, jz));
}

/***************************************************************
 *                         OPERATORS 
 ***************************************************************/

const DataIterator Field3D::iterator() const {
  return DataIterator(0, nx-1, 
                      0, ny-1,
                      0, nz-1);
}

const DataIterator Field3D::begin() const {
  return DataIterator(0, nx-1, 
                      0, ny-1,
                      0, nz-1);
}

const DataIterator Field3D::end() const {
  // end() iterator should be one past the last element
  return DataIterator(0, nx-1, 
                      0, ny-1,
                      0, nz-1,DI_GET_END);
}

const IndexRange Field3D::region(REGION rgn) const {
  switch(rgn) {
  case RGN_ALL: {
    return IndexRange{0, nx-1,
        0, ny-1,
        0, nz-1};
  }
  case RGN_NOBNDRY: {
    return IndexRange{fieldmesh->xstart, fieldmesh->xend,
        fieldmesh->ystart, fieldmesh->yend,
        0, nz-1};
  }
  case RGN_NOX: {
    return IndexRange{fieldmesh->xstart, fieldmesh->xend,
        0, ny-1,
        0, nz-1};
  }
  case RGN_NOY: {
    return IndexRange{0, nx-1,
        fieldmesh->ystart, fieldmesh->yend,
        0, nz-1};
  }
  default: {
    throw BoutException("Field3D::region() : Requested region not implemented");
  }
  };
}

const IndexRange Field3D::region2D(REGION rgn) const {
  switch(rgn) {
  case RGN_ALL: {
    return IndexRange{0, nx-1,
        0, ny-1,
        0, 0};
  }
  case RGN_NOBNDRY: {
    return IndexRange{fieldmesh->xstart, fieldmesh->xend,
        fieldmesh->ystart, fieldmesh->yend,
        0, 0};
  }
  case RGN_NOX: {
    return IndexRange{fieldmesh->xstart, fieldmesh->xend,
        0, ny-1,
        0, 0};
  }
  case RGN_NOY: {
    return IndexRange{0, nx-1,
        fieldmesh->ystart, fieldmesh->yend,
        0, 0};
  }
  default: {
    throw BoutException("Field3D::region() : Requested region not implemented");
  }
  };
}

/////////////////// ASSIGNMENT ////////////////////

Field3D & Field3D::operator=(const Field3D &rhs) {
  /// Check for self-assignment
  if(this == &rhs)
    return(*this); // skip this assignment

  TRACE("Field3D: Assignment from Field3D");
  
  /// Check that the data is valid
  checkData(rhs);
  
  // Copy the data and data sizes
  fieldmesh = rhs.fieldmesh;
  nx = rhs.nx; ny = rhs.ny; nz = rhs.nz; 
  
  data = rhs.data;

  setLocation(rhs.location);

  deleteYupYdown();
  return *this;
}

Field3D & Field3D::operator=(const Field2D &rhs) {
  TRACE("Field3D = Field2D");
  
  /// Check that the data is valid
  checkData(rhs);
 
  /// Make sure there's a unique array to copy data into
  allocate();

  /// Copy data
  for(const auto& i : (*this))
    (*this)[i] = rhs[i];
  
  /// Only 3D fields have locations for now
  //location = CELL_CENTRE;

  deleteYupYdown();

  return *this;
}

void Field3D::operator=(const FieldPerp &rhs) {
  TRACE("Field3D = FieldPerp");

  /// Check that the data is valid
  checkData(rhs);

  /// Make sure there's a unique array to copy data into
  allocate();

  /// Copy data
  for(const auto& i : rhs) {
    (*this)[i] = rhs[i];
  }
}

Field3D & Field3D::operator=(const BoutReal val) {
  TRACE("Field3D = BoutReal");
  allocate();

  /// Check that the data is valid
  checkData(val);

  for(const auto& i : (*this))
    (*this)[i] = val;

  // Only 3D fields have locations
  //location = CELL_CENTRE;
  // DON'T RE-SET LOCATION

  deleteYupYdown();

  return *this;
}

///////////////////// BOUNDARY CONDITIONS //////////////////

void Field3D::setBackground(const Field2D &f2d) {
  background = &f2d;
}

void Field3D::applyBoundary(bool init) {
  TRACE("Field3D::applyBoundary()");

#if CHECK > 0
  if (init) {

    if(!boundaryIsSet)
      output_warn << "WARNING: Call to Field3D::applyBoundary(), but no boundary set" << endl;
  }
#endif

  checkData(*this);

  if (background != nullptr) {
    // Apply boundary to the total of this and background
    
    Field3D tot = *this + (*background);
    tot.copyBoundary(*this);
    tot.applyBoundary(init);
    *this = tot - (*background);
  } else {
    // Apply boundary to this field
    for(const auto& bndry : bndry_op)
      if ( !bndry->apply_to_ddt || init) // Always apply to the values when initialising fields, otherwise apply only if wanted
        bndry->apply(*this);
  }
}

void Field3D::applyBoundary(BoutReal t) {
  TRACE("Field3D::applyBoundary()");
  
#if CHECK > 0
  if(!boundaryIsSet)
    output_warn << "WARNING: Call to Field3D::applyBoundary(t), but no boundary set." << endl;
#endif

  checkData(*this);

  if (background != nullptr) {
    // Apply boundary to the total of this and background

    Field3D tot = *this + (*background);
    tot.copyBoundary(*this);
    tot.applyBoundary(t);
    *this = tot - (*background);
  }else {
    // Apply boundary to this field
    for(const auto& bndry : bndry_op)
      bndry->apply(*this,t);
  }
}

void Field3D::applyBoundary(const string &condition) {
  TRACE("Field3D::applyBoundary(condition)");
  
  checkData(*this);

  if (background != nullptr) {
    // Apply boundary to the total of this and background
    
    Field3D tot = *this + (*background);
    tot.applyBoundary(condition);
    *this = tot - (*background);
    return;
  }

  /// Get the boundary factory (singleton)
  BoundaryFactory *bfact = BoundaryFactory::getInstance();
  
  /// Loop over the mesh boundary regions
  for(const auto& reg : fieldmesh->getBoundaries()) {
    BoundaryOp* op = static_cast<BoundaryOp*>(bfact->create(condition, reg));
    op->apply(*this);
    delete op;
  }

  //Field2D sets the corners to zero here, should we do the same here?
}

void Field3D::applyBoundary(const string &region, const string &condition) {
  TRACE("Field3D::applyBoundary(string, string)");
  checkData(*this);

  /// Get the boundary factory (singleton)
  BoundaryFactory *bfact = BoundaryFactory::getInstance();

  bool region_found = false;
  /// Loop over the mesh boundary regions
  for (const auto &reg : fieldmesh->getBoundaries()) {
    if (reg->label.compare(region) == 0) {
      region_found = true;
      BoundaryOp *op = static_cast<BoundaryOp *>(bfact->create(condition, reg));
      op->apply(*this);
      delete op;
      break;
    }
  }

  if (!region_found) {
    throw BoutException("Region '%s' not found", region.c_str());
  }

  //Field2D sets the corners to zero here, should we do the same here?
}

void Field3D::applyTDerivBoundary() {
  TRACE("Field3D::applyTDerivBoundary()");
  
  checkData(*this);
  ASSERT1(deriv != nullptr);
  checkData(*deriv);

  if (background != nullptr)
    *this += *background;
    
  for(const auto& bndry : bndry_op)
    bndry->apply_ddt(*this);

  if (background != nullptr)
    *this -= *background;
}

void Field3D::setBoundaryTo(const Field3D &f3d) {
  TRACE("Field3D::setBoundary(const Field3D&)");
  
  checkData(f3d);

  allocate(); // Make sure data allocated

  /// Loop over boundary regions
  for(const auto& reg : fieldmesh->getBoundaries()) {
    /// Loop within each region
    for(reg->first(); !reg->isDone(); reg->next()) {
      for(int z=0;z<nz;z++) {
        // Get value half-way between cells
        BoutReal val = 0.5*(f3d(reg->x,reg->y,z) + f3d(reg->x-reg->bx, reg->y-reg->by, z));
        // Set to this value
        (*this)(reg->x,reg->y,z) = 2.*val - (*this)(reg->x-reg->bx, reg->y-reg->by, z);
      }
    }
  }
}

void Field3D::applyParallelBoundary() {

  TRACE("Field3D::applyParallelBoundary()");

  checkData(*this);

  if (background != nullptr) {
    // Apply boundary to the total of this and background
    Field3D tot = *this + (*background);
    tot.applyParallelBoundary();
    *this = tot - (*background);
  } else {
    // Apply boundary to this field
    for(const auto& bndry : bndry_op_par) {
      bndry->apply(*this);
    }
  }
}

void Field3D::applyParallelBoundary(BoutReal t) {

  TRACE("Field3D::applyParallelBoundary(t)");

  checkData(*this);

  if (background != nullptr) {
    // Apply boundary to the total of this and background
    Field3D tot = *this + (*background);
    tot.applyParallelBoundary(t);
    *this = tot - (*background);
  } else {
    // Apply boundary to this field
    for(const auto& bndry : bndry_op_par) {
      bndry->apply(*this, t);
    }
  }
}

void Field3D::applyParallelBoundary(const string &condition) {

  TRACE("Field3D::applyParallelBoundary(condition)");

  checkData(*this);

  if (background != nullptr) {
    // Apply boundary to the total of this and background
    Field3D tot = *this + (*background);
    tot.applyParallelBoundary(condition);
    *this = tot - (*background);
  } else {
    /// Get the boundary factory (singleton)
    BoundaryFactory *bfact = BoundaryFactory::getInstance();

    /// Loop over the mesh boundary regions
    for(const auto& reg : fieldmesh->getBoundariesPar()) {
      BoundaryOpPar* op = static_cast<BoundaryOpPar*>(bfact->create(condition, reg));
      op->apply(*this);
      delete op;
    }
  }
}

void Field3D::applyParallelBoundary(const string &region, const string &condition) {

  TRACE("Field3D::applyParallelBoundary(region, condition)");

  checkData(*this);

  if (background != nullptr) {
    // Apply boundary to the total of this and background
    Field3D tot = *this + (*background);
    tot.applyParallelBoundary(region, condition);
    *this = tot - (*background);
  } else {
    /// Get the boundary factory (singleton)
    BoundaryFactory *bfact = BoundaryFactory::getInstance();

    /// Loop over the mesh boundary regions
    for(const auto& reg : fieldmesh->getBoundariesPar()) {
      if(reg->label.compare(region) == 0) {
        BoundaryOpPar* op = static_cast<BoundaryOpPar*>(bfact->create(condition, reg));
        op->apply(*this);
        delete op;
        break;
      }
    }
  }
}

void Field3D::applyParallelBoundary(const string &region, const string &condition, Field3D *f) {

  TRACE("Field3D::applyParallelBoundary(region, condition, f)");

  checkData(*this);

  if (background != nullptr) {
    // Apply boundary to the total of this and background
    Field3D tot = *this + (*background);
    tot.applyParallelBoundary(region, condition, f);
    *this = tot - (*background);
  } else {
    /// Get the boundary factory (singleton)
    BoundaryFactory *bfact = BoundaryFactory::getInstance();

    /// Loop over the mesh boundary regions
    for(const auto& reg : fieldmesh->getBoundariesPar()) {
      if(reg->label.compare(region) == 0) {
        // BoundaryFactory can't create boundaries using Field3Ds, so get temporary
        // boundary of the right type
        BoundaryOpPar* tmp = static_cast<BoundaryOpPar*>(bfact->create(condition, reg));
        // then clone that with the actual argument
        BoundaryOpPar* op = tmp->clone(reg, f);
        op->apply(*this);
        delete tmp;
        delete op;
        break;
      }
    }
  }
}


/***************************************************************
 *               NON-MEMBER OVERLOADED OPERATORS
 ***************************************************************/

Field3D operator-(const Field3D &f) { return -1.0 * f; }

#define F3D_OP_FPERP(op)                                                                 \
  FieldPerp operator op(const Field3D &lhs, const FieldPerp &rhs) {                      \
    FieldPerp result;                                                                    \
    result.allocate();                                                                   \
    result.setIndex(rhs.getIndex());                                                     \
    for (const auto &i : rhs)                                                            \
      result[i] = lhs[i] op rhs[i];                                                      \
    return result;                                                                       \
  }

//////////////// NON-MEMBER FUNCTIONS //////////////////

Field3D pow(const Field3D &lhs, const Field3D &rhs, REGION rgn) {
  TRACE("pow(Field3D, Field3D)");

  ASSERT1(lhs.getLocation() == rhs.getLocation());

  ASSERT1(lhs.getMesh() == rhs.getMesh());
  Field3D result(lhs.getMesh());
  result.allocate();

  // Iterate over indices
  for(const auto& i : result.region(rgn)) {
    result[i] = ::pow(lhs[i], rhs[i]);
  }
  
  result.setLocation( lhs.getLocation() );
  
  checkData(result);
  return result;
}

Field3D pow(const Field3D &lhs, const Field2D &rhs, REGION rgn) {
  TRACE("pow(Field3D, Field2D)");
  // Check if the inputs are allocated
  checkData(lhs);
  checkData(rhs);
  ASSERT1(lhs.getMesh() == rhs.getMesh());

  // Define and allocate the output result
  Field3D result(lhs.getMesh());
  result.allocate();

  // Iterate over indices
  for(const auto& i : result.region(rgn)) {
    result[i] = ::pow(lhs[i], rhs[i]);
  }

  result.setLocation( lhs.getLocation() );
  
  checkData(result);
  return result;
}

FieldPerp pow(const Field3D &lhs, const FieldPerp &rhs, REGION rgn) {
  TRACE("pow(Field3D, FieldPerp)");

  checkData(lhs);
  checkData(rhs);
  ASSERT1(lhs.getMesh() == rhs.getMesh());

  FieldPerp result{rhs.getMesh()};
  result.allocate();
  result.setIndex(rhs.getIndex());

  // Iterate over indices
  for(const auto& i : result.region(rgn)) {
    result[i] = ::pow(lhs[i], rhs[i]);
  }

  result.setLocation( lhs.getLocation() );

  checkData(result);
  return result;
}

Field3D pow(const Field3D &lhs, BoutReal rhs, REGION rgn) {
  TRACE("pow(Field3D, BoutReal)");
  // Check if the inputs are allocated
  checkData(lhs);
  checkData(rhs);

  Field3D result(lhs.getMesh());
  result.allocate();
  for(const auto& i : result.region(rgn)) {
    result[i] = ::pow(lhs[i], rhs);
  }
  
  result.setLocation( lhs.getLocation() );

  checkData(result);
  return result;
}

Field3D pow(BoutReal lhs, const Field3D &rhs, REGION rgn) {
  TRACE("pow(lhs, Field3D)");
  // Check if the inputs are allocated
  checkData(lhs);
  checkData(rhs);

  // Define and allocate the output result
  Field3D result(rhs.getMesh());
  result.allocate();

  for(const auto& i : result.region(rgn)) {
    result[i] = ::pow(lhs, rhs[i]);
  }
  
  result.setLocation( rhs.getLocation() );

  checkData(result);
  return result;
}

BoutReal min(const Field3D &f, bool allpe, REGION rgn) {
  TRACE("Field3D::Min() %s",allpe? "over all PEs" : "");

  checkData(f);

  BoutReal result = f[f.region(rgn).begin()];
  
  for(const auto& i: f.region(rgn))
    if(f[i] < result)
      result = f[i];
  
  if(allpe) {
    // MPI reduce
    BoutReal localresult = result;
    MPI_Allreduce(&localresult, &result, 1, MPI_DOUBLE, MPI_MIN, BoutComm::get());
  }

  return result;
}

BoutReal max(const Field3D &f, bool allpe, REGION rgn) {
  TRACE("Field3D::Max() %s",allpe? "over all PEs" : "");

  checkData(f);
  
  BoutReal result = f[f.region(rgn).begin()];
  
  for(const auto& i: f.region(rgn))
    if(f[i] > result)
      result = f[i];
  
  if(allpe) {
    // MPI reduce
    BoutReal localresult = result;
    MPI_Allreduce(&localresult, &result, 1, MPI_DOUBLE, MPI_MAX, BoutComm::get());
  }
  
  return result;
}

BoutReal mean(const Field3D &f, bool allpe, REGION rgn) {
  TRACE("Field3D::mean() %s",allpe? "over all PEs" : "");

  checkData(f);

  // use first element for sum of values of f, second element for number of points
  BoutReal result[2] = {0., 0.};
  
  for(const auto& i: f.region(rgn)) {
    result[0] += f[i];
    result[1] += 1.;
  }

  if(allpe) {
    // MPI reduce
    BoutReal localresult[2] = {result[0], result[1]};
    MPI_Allreduce(&localresult, &result, 2, MPI_DOUBLE, MPI_SUM, BoutComm::get());
  }
  
  return result[0]/result[1];
}

/////////////////////////////////////////////////////////////////////
// Friend functions

/*!
 * This macro takes a function \p func, which is
 * assumed to operate on a single BoutReal and return
 * a single BoutReal, and wraps it up into a function
 * of a Field3D called \p name.
 *
 * @param name  The name of the function to define
 * @param func  The function to apply to each value
 *
 * If CHECK >= 1, checks if the Field3D is allocated
 *
 * Loops over the entire domain, applies function,
 * and uses checkData() to, if CHECK >= 3, check
 * result for non-finite numbers
 *
 */
#define F3D_FUNC(name, func)                                                             \
  const Field3D name(const Field3D &f, REGION rgn) {                                     \
    TRACE(#name "(Field3D)");                                                            \
    /* Check if the input is allocated */                                                \
    checkData(f);                                                                        \
    /* Define and allocate the output result */                                          \
    Field3D result(f.getMesh());                                                         \
    result.allocate();                                                                   \
    /* Loop over domain */                                                               \
    for (const auto &d : result.region(rgn)) {                                           \
      result[d] = func(f[d]);                                                            \
    }                                                                                    \
    result.setLocation(f.getLocation());                                                 \
    checkData(result);                                                                   \
    return result;                                                                       \
  }

F3D_FUNC(sqrt, ::sqrt);
F3D_FUNC(abs, ::fabs);

F3D_FUNC(exp, ::exp);
F3D_FUNC(log, ::log);

F3D_FUNC(sin, ::sin);
F3D_FUNC(cos, ::cos);
F3D_FUNC(tan, ::tan);

F3D_FUNC(sinh, ::sinh);
F3D_FUNC(cosh, ::cosh);
F3D_FUNC(tanh, ::tanh);

const Field3D filter(const Field3D &var, int N0, REGION rgn) {
  TRACE("filter(Field3D, int)");
  
  checkData(var);

  Mesh *localmesh = var.getMesh();

  int ncz = localmesh->LocalNz;
  Array<dcomplex> f(ncz/2 + 1);

  Field3D result(localmesh);
  result.allocate();

  for (const auto &i : result.region2D(rgn)) {

    rfft(&(var(i.x, i.y, 0)), ncz, f.begin()); // Forward FFT

    for(int jz=0;jz<=ncz/2;jz++) {
      
      if(jz != N0) {
        // Zero this component
        f[jz] = 0.0;
      }
    }

    irfft(f.begin(), ncz, &(result(i.x, i.y, 0))); // Reverse FFT
  }
  
#ifdef TRACK
  result.name = "filter("+var.name+")";
#endif
  
  result.setLocation(var.getLocation());

  checkData(result);
  return result;
}

// Fourier filter in z
const Field3D lowPass(const Field3D &var, int zmax, REGION rgn) {
  TRACE("lowPass(Field3D, %d)", zmax);

  checkData(var);

  Mesh *localmesh = var.getMesh();
  int ncz = localmesh->LocalNz;

  // Create an array 
  Array<dcomplex> f(ncz/2 + 1);
  
  if((zmax >= ncz/2) || (zmax < 0)) {
    // Removing nothing
    return var;
  }

  Field3D result(localmesh);
  result.allocate();

  for (const auto &i : result.region2D(rgn)) {
    // Take FFT in the Z direction
    rfft(&(var(i.x,i.y,0)), ncz, f.begin());
    
    // Filter in z
    for(int jz=zmax+1;jz<=ncz/2;jz++)
      f[jz] = 0.0;

    irfft(f.begin(), ncz, &(result(i.x,i.y,0))); // Reverse FFT
  }
  
  result.setLocation(var.getLocation());

  checkData(result);
  return result;
}

// Fourier filter in z with zmin
const Field3D lowPass(const Field3D &var, int zmax, int zmin, REGION rgn) {
  TRACE("lowPass(Field3D, %d, %d)", zmax, zmin);

  checkData(var);
  Mesh *localmesh = var.getMesh();

  int ncz = localmesh->LocalNz;
  Array<dcomplex> f(ncz/2 + 1);
 
  if(((zmax >= ncz/2) || (zmax < 0)) && (zmin < 0)) {
    // Removing nothing
    return var;
  }

  Field3D result(localmesh);
  result.allocate();

  for (const auto &i : result.region2D(rgn)) {
    // Take FFT in the Z direction
    rfft(&(var(i.x,i.y,0)), ncz, f.begin());
    
    // Filter in z
    for(int jz=zmax+1;jz<=ncz/2;jz++)
      f[jz] = 0.0;

    // Filter zonal mode
    if(zmin==0) {
      f[0] = 0.0;
    }
    irfft(f.begin(), ncz, &(result(i.x,i.y,0))); // Reverse FFT
  }
  
  result.setLocation(var.getLocation());
  
  checkData(result);
  return result;
}

/* 
 * Use FFT to shift by an angle in the Z direction
 */
void shiftZ(Field3D &var, int jx, int jy, double zangle) {
  TRACE("shiftZ");
  checkData(var);
  var.allocate(); // Ensure that var is unique
  Mesh *localmesh = var.getMesh();

  int ncz = localmesh->LocalNz;
  if(ncz == 1)
    return; // Shifting doesn't do anything
  
  Array<dcomplex> v(ncz/2 + 1);
  
  rfft(&(var(jx,jy,0)), ncz, v.begin()); // Forward FFT

  BoutReal zlength = var.getCoordinates()->zlength();

  // Apply phase shift
  for(int jz=1;jz<=ncz/2;jz++) {
    BoutReal kwave=jz*2.0*PI/zlength; // wave number is 1/[rad]
    v[jz] *= dcomplex(cos(kwave*zangle) , -sin(kwave*zangle));
  }

  irfft(v.begin(), ncz, &(var(jx,jy,0))); // Reverse FFT
}

void shiftZ(Field3D &var, double zangle, REGION rgn) {
  for (const auto &i : var.region2D(rgn))
    shiftZ(var, i.x, i.y, zangle);
}

bool finite(const Field3D &f, REGION rgn) {
  TRACE("finite( Field3D )");

  if (!f.isAllocated()) {
    return false;
  }

  for (const auto &i : f.region(rgn)) {
    if (!finite(f[i])) {
      return false;
    }
  }

  return true;
}

namespace {
  // Internal routine to avoid ugliness with interactions between CHECK
  // levels and UNUSED parameters
#if CHECK > 2
  void checkDataIsFiniteOnRegion(const Field3D &f, REGION region) {
    // Do full checks
    for (const auto &d : f.region(region)) {
      if (!finite(f[d])) {
        throw BoutException("Field3D: Operation on non-finite data at [%d][%d][%d]\n", d.x,
                            d.y, d.z);
      }
    }
  }
#else
  void checkDataIsFiniteOnRegion(const Field3D &UNUSED(f), REGION UNUSED(region)) {}
#endif
}

#if CHECK > 0
void checkData(const Field3D &f, REGION region) {
  if (!f.isAllocated())
    throw BoutException("Field3D: Operation on empty data\n");

  checkDataIsFiniteOnRegion(f, region);
}
#endif

const Field3D copy(const Field3D &f) {
  Field3D result = f;
  result.allocate();
  return result;
}

const Field3D floor(const Field3D &var, BoutReal f, REGION rgn) {
  checkData(var);
  Field3D result = copy(var);
  
  for(const auto& d : result.region(rgn))
    if(result[d] < f)
      result[d] = f;
  
  return result;
}

Field2D DC(const Field3D &f, REGION rgn) {
  TRACE("DC(Field3D)");

  checkData(f);

  Mesh *localmesh = f.getMesh();
  Field2D result(localmesh);
  result.allocate();

  for (const auto &i : result.region(rgn)) {
    result(i.x,i.y) = 0.0;
    for (int k = 0; k < localmesh->LocalNz; k++) {
      result(i.x, i.y) += f(i.x, i.y, k);
    }
    result(i.x, i.y) /= (localmesh->LocalNz);
  }

  checkData(result);
  return result;
}

#if CHECK > 2
void invalidateGuards(Field3D &var) {
  Mesh *localmesh = var.getMesh();

  // Inner x -- all y and all z
  for(int ix=0; ix<localmesh->xstart; ix++){
    for (int iy = 0; iy < localmesh->LocalNy; iy++) {
      for(int iz=0; iz<localmesh->LocalNz; iz++){
        var(ix, iy, iz) = std::nan("");
      }
    }
  }

  // Outer x -- all y and all z
  for (int ix = localmesh->xend + 1; ix < localmesh->LocalNx; ix++) {
    for (int iy = 0; iy < localmesh->LocalNy; iy++) {
      for(int iz=0; iz<localmesh->LocalNz; iz++){
        var(ix, iy, iz) = std::nan("");
      }
    }
  }

  // Remaining boundary point
  for (int ix = localmesh->xstart; ix <= localmesh->xend; ix++) {
    // Lower y -- non-boundary x and all z (could be all x but already set)
    for(int iy=0; iy<localmesh->ystart; iy++){
      for(int iz=0; iz<localmesh->LocalNz; iz++){
        var(ix, iy, iz) = std::nan("");
      }
    }
    // Lower y -- non-boundary x and all z (could be all x but already set)
    for(int iy=localmesh->yend+1; iy<localmesh->LocalNy; iy++){
      for(int iz=0; iz<localmesh->LocalNz; iz++){
        var(ix, iy, iz) = std::nan("");
      }
    }
  }
}
#endif<|MERGE_RESOLUTION|>--- conflicted
+++ resolved
@@ -185,19 +185,6 @@
   ydown_field = new Field3D(fieldmesh);
 }
 
-<<<<<<< HEAD
-void Field3D::mergeYupYdown() {
-  TRACE("Field3D::mergeYupYdown");
-  
-  if(yup_field == this && ydown_field == this)
-    return;
-
-  deleteYupYdown();
-
-  yup_field = this;
-  ydown_field = this;
-}
-
 void Field3D::deleteYupYdown() {
   // Delete auxiliary fields if they have been set
   if (yup_field == this && ydown_field == this) {
@@ -211,8 +198,6 @@
   ydown_field = nullptr;
 }
 
-=======
->>>>>>> ff9df2c0
 Field3D& Field3D::ynext(int dir) {
   switch(dir) {
   case +1:
