--- conflicted
+++ resolved
@@ -650,19 +650,6 @@
 
 Field3D operator-(const Field3D &f) { return -1.0 * f; }
 
-<<<<<<< HEAD
-=======
-#define F3D_OP_FPERP(op)                                                                 \
-  FieldPerp operator op(const Field3D &lhs, const FieldPerp &rhs) {                      \
-    FieldPerp result;                                                                    \
-    result.allocate();                                                                   \
-    result.setIndex(rhs.getIndex());                                                     \
-    for (const auto &i : rhs)                                                            \
-      result[i] = lhs[i] op rhs[i];                                                      \
-    return result;                                                                       \
-  }
-
->>>>>>> e7263343
 //////////////// NON-MEMBER FUNCTIONS //////////////////
 
 Field3D pow(const Field3D &lhs, const Field3D &rhs) {
