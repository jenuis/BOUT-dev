/*!*************************************************************************
 * \file field2d.cxx
 *
 * Class for 2D X-Y profiles
 *
 **************************************************************************
 * Copyright 2010 B.D.Dudson, S.Farley, M.V.Umansky, X.Q.Xu
 *
 * Contact: Ben Dudson, bd512@york.ac.uk
 *
 * This file is part of BOUT++.
 *
 * BOUT++ is free software: you can redistribute it and/or modify
 * it under the terms of the GNU Lesser General Public License as published by
 * the Free Software Foundation, either version 3 of the License, or
 * (at your option) any later version.
 *
 * BOUT++ is distributed in the hope that it will be useful,
 * but WITHOUT ANY WARRANTY; without even the implied warranty of
 * MERCHANTABILITY or FITNESS FOR A PARTICULAR PURPOSE.  See the
 * GNU Lesser General Public License for more details.
 *
 * You should have received a copy of the GNU Lesser General Public License
 * along with BOUT++.  If not, see <http://www.gnu.org/licenses/>.
 *
 **************************************************************************/

#include <boutcomm.hxx>
#include <bout/rvec.hxx>

#include <globals.hxx> // for mesh

#include <field2d.hxx>

#include <utils.hxx>

#include <boundary_op.hxx>
#include <boundary_factory.hxx>

#include <boutexception.hxx>
#include <msg_stack.hxx>

#include <cmath>
#include <output.hxx>

#include <bout/assert.hxx>

Field2D::Field2D(Mesh *localmesh) : Field(localmesh), deriv(nullptr) {

  boundaryIsSet = false;

  if(fieldmesh) {
    nx = fieldmesh->LocalNx;
    ny = fieldmesh->LocalNy;
  }
#if CHECK > 0
  else {
    nx=-1;
    ny=-1;
  }
#endif

#ifdef TRACK
  name = "<F2D>";
#endif
}

Field2D::Field2D(const Field2D& f) : Field(f.fieldmesh), // The mesh containing array sizes
                                     data(f.data), // This handles references to the data array
                                     deriv(nullptr) {
  TRACE("Field2D(Field2D&)");

#ifdef TRACK
  name = f.name;
#endif

#if CHECK > 2
  checkData(f);
#endif
                                       
  if(fieldmesh) {
    nx = fieldmesh->LocalNx;
    ny = fieldmesh->LocalNy;
  }
#if CHECK > 0
  else {
    nx=-1;
    ny=-1;
  }
#endif

  location = f.location;
  fieldCoordinates = f.fieldCoordinates;
  
  boundaryIsSet = false;
}

Field2D::Field2D(BoutReal val, Mesh *localmesh) : Field(localmesh), deriv(nullptr) {
  boundaryIsSet = false;

  nx = fieldmesh->LocalNx;
  ny = fieldmesh->LocalNy;

  *this = val;
}

Field2D::~Field2D() {
  if(deriv)
    delete deriv;
}

void Field2D::allocate() {
  if(data.empty()) {
    if(!fieldmesh) {
      /// If no mesh, use the global
      fieldmesh = mesh;
      nx = fieldmesh->LocalNx;
      ny = fieldmesh->LocalNy;
    }
    data = Array<BoutReal>(nx*ny);
#if CHECK > 2
    invalidateGuards(*this);
#endif
  }else
    data.ensureUnique();
}

Field2D* Field2D::timeDeriv() {
  if(deriv == nullptr)
    deriv = new Field2D(fieldmesh);
  return deriv;
}

////////////// Indexing ///////////////////

const DataIterator Field2D::iterator() const {
  return DataIterator(0, nx-1,
                      0, ny-1,
                      0, 0);
}

const DataIterator Field2D::begin() const {
  return Field2D::iterator();
}

const DataIterator Field2D::end() const {
  return DataIterator(0, nx-1,
                      0, ny-1,
                      0, 0, DI_GET_END);
}

const IndexRange Field2D::region(REGION rgn) const {
  switch(rgn) {
  case RGN_ALL: {
    return IndexRange{0, nx-1,
        0, ny-1,
        0, 0};
  }
  case RGN_NOBNDRY: {
    return IndexRange{fieldmesh->xstart, fieldmesh->xend,
        fieldmesh->ystart, fieldmesh->yend,
        0, 0};
  }
  case RGN_NOX: {
    return IndexRange{fieldmesh->xstart, fieldmesh->xend,
        0, ny-1,
        0, 0};
  }
  case RGN_NOY: {
    return IndexRange{0, nx-1,
        fieldmesh->ystart, fieldmesh->yend,
        0, 0};
  }
  default: {
    throw BoutException("Field2D::region() : Requested region not implemented");
  }
  };
}

<<<<<<< HEAD
const Region<Ind2D>& Field2D::getRegion(const std::string &region_name) const {
  return fieldmesh->getRegion2D(region_name);
=======
void Field2D::setLocation(CELL_LOC new_location) {
  if (getMesh()->StaggerGrids) {
    if (new_location == CELL_VSHIFT) {
      throw BoutException(
          "Field2D: CELL_VSHIFT cell location only makes sense for vectors");
    }
    if (new_location == CELL_DEFAULT) {
      new_location = CELL_CENTRE;
    }
    location = new_location;

    // Invalidate the coordinates pointer
    if (new_location != location)
      fieldCoordinates = nullptr;

  } else {
#if CHECK > 0
    if (new_location != CELL_CENTRE && new_location != CELL_DEFAULT) {
      throw BoutException("Field2D: Trying to set off-centre location on "
                          "non-staggered grid\n"
                          "         Did you mean to enable staggerGrids?");
    }
#endif
    location = CELL_CENTRE;
  }


}

CELL_LOC Field2D::getLocation() const {
  return location;
>>>>>>> a8157290
}

// Not in header because we need to access fieldmesh
BoutReal& Field2D::operator[](const Ind3D &d) {
  return operator[](fieldmesh->map3Dto2D(d));
}

const BoutReal& Field2D::operator[](const Ind3D &d) const {
  return operator[](fieldmesh->map3Dto2D(d));
}

///////////// OPERATORS ////////////////

Field2D &Field2D::operator=(const Field2D &rhs) {
  // Check for self-assignment
  if (this == &rhs)
    return (*this); // skip this assignment

  TRACE("Field2D: Assignment from Field2D");

  checkData(rhs);

#ifdef TRACK
  name = rhs.name;
#endif

  // Copy the data and data sizes
  fieldmesh = rhs.fieldmesh;
  nx = rhs.nx;
  ny = rhs.ny;

  // Copy reference to data
  data = rhs.data;

  // Copy location
  setLocation(rhs.location);

  return *this;
}

Field2D &Field2D::operator=(const BoutReal rhs) {
#ifdef TRACK
  name = "<r2D>";
#endif

  TRACE("Field2D = BoutReal");
  allocate();

#if CHECK > 0
  if (!finite(rhs))
    throw BoutException("Field2D: Assignment from non-finite BoutReal\n");
#endif
  for (const auto &i : (*this))
    (*this)[i] = rhs;

  return *this;
}

///////////////////// BOUNDARY CONDITIONS //////////////////

void Field2D::applyBoundary(bool init) {
  TRACE("Field2D::applyBoundary()");

#if CHECK > 0
  if (init) {

    if(!boundaryIsSet)
      output_warn << "WARNING: Call to Field2D::applyBoundary(), but no boundary set" << endl;
  }
#endif

  checkData(*this);

  for(const auto& bndry : bndry_op)
    if ( !bndry->apply_to_ddt || init) // Always apply to the values when initialising fields, otherwise apply only if wanted
      bndry->apply(*this);
}

void Field2D::applyBoundary(const string &condition) {
  TRACE("Field2D::applyBoundary(condition)");

  checkData(*this);

  /// Get the boundary factory (singleton)
  BoundaryFactory *bfact = BoundaryFactory::getInstance();

  /// Loop over the mesh boundary regions
  for(const auto& reg : fieldmesh->getBoundaries()) {
    BoundaryOp* op = static_cast<BoundaryOp*>(bfact->create(condition, reg));
    op->apply(*this);
    delete op;
  }

  // Set the corners to zero
  for(int jx=0;jx<fieldmesh->xstart;jx++) {
    for(int jy=0;jy<fieldmesh->ystart;jy++) {
      operator()(jx,jy) = 0.;
    }
    for(int jy=fieldmesh->yend+1;jy<fieldmesh->LocalNy;jy++) {
      operator()(jx,jy) = 0.;
    }
  }
  for(int jx=fieldmesh->xend+1;jx<fieldmesh->LocalNx;jx++) {
    for(int jy=0;jy<fieldmesh->ystart;jy++) {
      operator()(jx,jy) = 0.;
    }
    for(int jy=fieldmesh->yend+1;jy<fieldmesh->LocalNy;jy++) {
      operator()(jx,jy) = 0.;
    }
  }
}

void Field2D::applyBoundary(const string &region, const string &condition) {
  TRACE("Field2D::applyBoundary(string, string)");
  checkData(*this);

  /// Get the boundary factory (singleton)
  BoundaryFactory *bfact = BoundaryFactory::getInstance();

  bool region_found = false;
  /// Loop over the mesh boundary regions
  for (const auto &reg : fieldmesh->getBoundaries()) {
    if (reg->label.compare(region) == 0) {
      region_found = true;
      BoundaryOp *op = static_cast<BoundaryOp *>(bfact->create(condition, reg));
      op->apply(*this);
      delete op;
      break;
    }
  }

  if (!region_found) {
    throw BoutException("Region '%s' not found", region.c_str());
  }

  // Set the corners to zero
  for(int jx=0;jx<fieldmesh->xstart;jx++) {
    for(int jy=0;jy<fieldmesh->ystart;jy++) {
      operator()(jx,jy) = 0.;
    }
    for(int jy=fieldmesh->yend+1;jy<fieldmesh->LocalNy;jy++) {
      operator()(jx,jy) = 0.;
    }
  }
  for(int jx=fieldmesh->xend+1;jx<fieldmesh->LocalNx;jx++) {
    for(int jy=0;jy<fieldmesh->ystart;jy++) {
      operator()(jx,jy) = 0.;
    }
    for(int jy=fieldmesh->yend+1;jy<fieldmesh->LocalNy;jy++) {
      operator()(jx,jy) = 0.;
    }
  }
}

void Field2D::applyTDerivBoundary() {
  TRACE("Field2D::applyTDerivBoundary()");

  checkData(*this);
  ASSERT1(deriv != nullptr);
  checkData(*deriv);

  for(const auto& bndry : bndry_op)
    bndry->apply_ddt(*this);
}

void Field2D::setBoundaryTo(const Field2D &f2d) {
  TRACE("Field2D::setBoundary(const Field2D&)");

  checkData(f2d);

  allocate(); // Make sure data allocated

  /// Loop over boundary regions
  for(const auto& reg : fieldmesh->getBoundaries()) {
    /// Loop within each region
    for(reg->first(); !reg->isDone(); reg->next()) {
      // Get value half-way between cells
      BoutReal val = 0.5*(f2d(reg->x,reg->y) + f2d(reg->x-reg->bx, reg->y-reg->by));
      // Set to this value
      (*this)(reg->x,reg->y) = 2.*val - (*this)(reg->x-reg->bx, reg->y-reg->by);
    }
  }
}

////////////// NON-MEMBER OVERLOADED OPERATORS //////////////

// Unary minus
Field2D operator-(const Field2D &f) { return -1.0 * f; }

//////////////// NON-MEMBER FUNCTIONS //////////////////

BoutReal min(const Field2D &f, bool allpe, REGION rgn) {
  TRACE("Field2D::Min() %s",allpe? "over all PEs" : "");

  checkData(f);

  BoutReal result = f[f.region(rgn).begin()];

  for(const auto& i : f.region(rgn))
    if(f[i] < result)
      result = f[i];

  if(allpe) {
    // MPI reduce
    BoutReal localresult = result;
    MPI_Allreduce(&localresult, &result, 1, MPI_DOUBLE, MPI_MIN, BoutComm::get());
  }

  return result;
}

BoutReal max(const Field2D &f, bool allpe,REGION rgn) {
  TRACE("Field2D::Max() %s",allpe? "over all PEs" : "");

  checkData(f);

  BoutReal result = f[f.region(rgn).begin()];

  for(const auto& i : f.region(rgn))
    if(f[i] > result)
      result = f[i];

  if(allpe) {
    // MPI reduce
    BoutReal localresult = result;
    MPI_Allreduce(&localresult, &result, 1, MPI_DOUBLE, MPI_MAX, BoutComm::get());
  }

  return result;
}

bool finite(const Field2D &f, REGION rgn) {
  TRACE("finite(Field2D)");

  if (!f.isAllocated()) {
    return false;
  }

  for (const auto &i : f.region(rgn)) {
    if (!::finite(f[i])) {
      return false;
    }
  }

  return true;
}

/////////////////////////////////////////////////
// functions

/*!
 * This macro takes a function \p func, which is
 * assumed to operate on a single BoutReal and return
 * a single BoutReal, and wraps it up into a function
 * of a Field2D called \p name.
 *
 * @param name  The name of the function to define
 * @param func  The function to apply to each value
 *
 * If CHECK >= 1, checks if the Field2D is allocated
 *
 * Loops over the entire domain, applies function,
 * and uses checkData() to, if CHECK >= 3, check
 * result for non-finite numbers
 *
 */
#define F2D_FUNC(name, func)                                                             \
  const Field2D name(const Field2D &f, REGION rgn) {                                     \
    TRACE(#name "(Field2D)");                                                            \
    /* Check if the input is allocated */                                                \
    checkData(f);                                                                        \
    /* Define and allocate the output result */                                          \
    Field2D result(f.getMesh());                                                         \
    result.allocate();                                                                   \
    /* Loop over domain */                                                               \
    for (const auto &d : result.region(rgn)) {                                           \
      result[d] = func(f[d]);                                                            \
    }                                                                                    \
    result.setLocation(f.getLocation());                                                 \
    checkData(result);                                                                   \
    return result;                                                                       \
  }

F2D_FUNC(abs, ::fabs);

F2D_FUNC(sqrt, ::sqrt);

F2D_FUNC(exp, ::exp);
F2D_FUNC(log, ::log);

F2D_FUNC(sin, ::sin);
F2D_FUNC(cos, ::cos);
F2D_FUNC(tan, ::tan);

F2D_FUNC(sinh, ::sinh);
F2D_FUNC(cosh, ::cosh);
F2D_FUNC(tanh, ::tanh);

const Field2D copy(const Field2D &f) {
  Field2D result = f;
  result.allocate();
  return result;
}

const Field2D floor(const Field2D &var, BoutReal f, REGION rgn) {
  checkData(var);

  Field2D result = copy(var);

  for(const auto& d : result.region(rgn))
    if(result[d] < f)
      result[d] = f;

  return result;
}

Field2D pow(const Field2D &lhs, const Field2D &rhs, REGION rgn) {
  TRACE("pow(Field2D, Field2D)");
  // Check if the inputs are allocated
  checkData(lhs);
  checkData(rhs);
  ASSERT1(lhs.getLocation() == rhs.getLocation());

  // Define and allocate the output result
  ASSERT1(lhs.getMesh() == rhs.getMesh());
  Field2D result(lhs.getMesh());
  result.allocate();

  // Loop over domain
  for (const auto &i : result.region(rgn)) {
    result[i] = ::pow(lhs[i], rhs[i]);
  }

  result.setLocation(lhs.getLocation());

  checkData(result);
  return result;
}

Field2D pow(const Field2D &lhs, BoutReal rhs, REGION rgn) {
  TRACE("pow(Field2D, BoutReal)");
  // Check if the inputs are allocated
  checkData(lhs);
  checkData(rhs);

  // Define and allocate the output result
  Field2D result(lhs.getMesh());
  result.allocate();

  // Loop over domain
  for(const auto& i: result.region(rgn)) {
    result[i] = ::pow(lhs[i], rhs);
  }

  result.setLocation(lhs.getLocation());

  checkData(result);
  return result;
}

Field2D pow(BoutReal lhs, const Field2D &rhs, REGION rgn) {
  TRACE("pow(lhs, Field2D)");
  // Check if the inputs are allocated
  checkData(lhs);
  checkData(rhs);

  // Define and allocate the output result
  Field2D result(rhs.getMesh());
  result.allocate();

  // Loop over domain
  for(const auto& i: result.region(rgn)) {
    result[i] = ::pow(lhs, rhs[i]);
  }

  result.setLocation(rhs.getLocation());

  checkData(result);
  return result;
}

namespace {
  // Internal routine to avoid ugliness with interactions between CHECK
  // levels and UNUSED parameters
#if CHECK > 2
  void checkDataIsFiniteOnRegion(const Field2D &f, REGION region) {
    // Do full checks
    for(const auto& i : f.region(region)){
      if(!::finite(f[i])) {
        throw BoutException("Field2D: Operation on non-finite data at [%d][%d]\n", i.x, i.y);
      }
    }
  }
#else
  void checkDataIsFiniteOnRegion(const Field2D &UNUSED(f), REGION UNUSED(region)) {}
#endif
}

#if CHECK > 0
/// Check if the data is valid
void checkData(const Field2D &f, REGION region) {
  if(!f.isAllocated()) {
    throw BoutException("Field2D: Operation on empty data\n");
  }

  checkDataIsFiniteOnRegion(f, region);

}
#endif

#if CHECK > 2
void invalidateGuards(Field2D &var) {
  Mesh *localmesh = var.getMesh();

  // Inner x -- all y and all z
  for (int ix = 0; ix < localmesh->xstart; ix++) {
    for (int iy = 0; iy < localmesh->LocalNy; iy++) {
      var(ix, iy) = std::nan("");
    }
  }

  // Outer x -- all y and all z
  for (int ix = localmesh->xend + 1; ix < localmesh->LocalNx; ix++) {
    for (int iy = 0; iy < localmesh->LocalNy; iy++) {
      var(ix, iy) = std::nan("");
    }
  }

  // Remaining boundary point
  for (int ix = localmesh->xstart; ix <= localmesh->xend; ix++) {
    // Lower y -- non-boundary x and all z (could be all x but already set)
    for (int iy = 0; iy < localmesh->ystart; iy++) {
      var(ix, iy) = std::nan("");
    }

    // Lower y -- non-boundary x and all z (could be all x but already set)
    for (int iy = localmesh->yend + 1; iy < localmesh->LocalNy; iy++) {
      var(ix, iy) = std::nan("");
    }
  }
}
#endif<|MERGE_RESOLUTION|>--- conflicted
+++ resolved
@@ -177,10 +177,10 @@
   };
 }
 
-<<<<<<< HEAD
 const Region<Ind2D>& Field2D::getRegion(const std::string &region_name) const {
   return fieldmesh->getRegion2D(region_name);
-=======
+}
+
 void Field2D::setLocation(CELL_LOC new_location) {
   if (getMesh()->StaggerGrids) {
     if (new_location == CELL_VSHIFT) {
@@ -212,7 +212,6 @@
 
 CELL_LOC Field2D::getLocation() const {
   return location;
->>>>>>> a8157290
 }
 
 // Not in header because we need to access fieldmesh
