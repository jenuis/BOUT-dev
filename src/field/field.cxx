--- conflicted
+++ resolved
@@ -40,15 +40,9 @@
 #endif
 }
 
-<<<<<<< HEAD
-Field::Field(Mesh * msh) : fieldmesh(msh){
-  if (fieldmesh ==nullptr){
-    fieldmesh=mesh;
-=======
 Field::Field(Mesh *localmesh) : fieldmesh(localmesh) {
   if (fieldmesh == nullptr) {
     fieldmesh = mesh;
->>>>>>> 492a11d1
   }
 #if CHECK > 0
   bndry_xin = bndry_xout = bndry_yup = bndry_ydown = true;
