/*!
 * \file invert_laplace.cxx
 *
 * \brief Perpendicular Laplacian inversion using FFT and Tridiagonal solver
 *
 * Equation solved is \f$d*\nabla^2_\perp x + (1./c)\nabla_perp c\cdot\nabla_\perp x + a x = b \f$, where
 * \f$x\f$ and \f$x\f$ are perpendicular (X-Z) or 3D fields,
 * and \f$a\f$ and d are 2D fields. If d is not supplied then it is 1
 *
 * Flags control the boundary conditions (see header file)
 *
 **************************************************************************
 * Copyright 2010 B.D.Dudson, S.Farley, M.V.Umansky, X.Q.Xu
 *
 * Contact: Ben Dudson, bd512@york.ac.uk
 *
 * This file is part of BOUT++.
 *
 * BOUT++ is free software: you can redistribute it and/or modify
 * it under the terms of the GNU Lesser General Public License as published by
 * the Free Software Foundation, either version 3 of the License, or
 * (at your option) any later version.
 *
 * BOUT++ is distributed in the hope that it will be useful,
 * but WITHOUT ANY WARRANTY; without even the implied warranty of
 * MERCHANTABILITY or FITNESS FOR A PARTICULAR PURPOSE.  See the
 * GNU Lesser General Public License for more details.
 *
 * You should have received a copy of the GNU Lesser General Public License
 * along with BOUT++.  If not, see <http://www.gnu.org/licenses/>.
 *
 */

#include <globals.hxx>
#include <invert_laplace.hxx>
#include <bout_types.hxx>
#include <options.hxx>
#include <boutexception.hxx>
#include <utils.hxx>
#include <cmath>
#include <bout/sys/timer.hxx>
#include <output.hxx>
#include <msg_stack.hxx>
#include <bout/constants.hxx>

#include "laplacefactory.hxx"

/**********************************************************************************
 *                         INITIALISATION AND CREATION
 **********************************************************************************/

/// Laplacian inversion initialisation. Called once at the start to get settings
Laplacian::Laplacian(Options *options) {

  if(options == NULL) {
    // Use the default options
    options = Options::getRoot()->getSection("laplace");
  }

  output.write("Initialising Laplacian inversion routines\n");

  // Communication option. Controls if asyncronous sends are used
  options->get("async", async_send, true);

  BoutReal filter; ///< Fraction of Z modes to filter out. Between 0 and 1
  OPTION(options, filter, 0.0);
  int ncz = mesh->LocalNz;
  // convert filtering into an integer number of modes
  maxmode = ROUND((1.0 - filter) * static_cast<BoutReal>(ncz / 2));
  // Can be overriden by max_mode option
  OPTION(options, maxmode, maxmode);
  if(maxmode < 0) maxmode = 0;
  if(maxmode > ncz/2) maxmode = ncz/2;

  OPTION(options, low_mem, false);
  
  OPTION(options, nonuniform, mesh->coordinates()->non_uniform); // Default is the mesh setting

  OPTION(options, all_terms, true); // Include first derivative terms

  if (options->isSet("flags")) {
    if ( options->isSet("global_flags") || options->isSet("inner_boundary_flags") || options->isSet("outer_boundary_flags") ) {
      throw BoutException("Should not use old flags as well as new global_flags/inner_boundary_flags/outer_boundary_flags");
    }
    int flags;
    OPTION(options, flags, 0);
    setFlags(flags);
  }
  else {
    OPTION(options, global_flags, 0);
    OPTION(options, inner_boundary_flags, 0);
    OPTION(options, outer_boundary_flags, 0);
  }

  OPTION(options, include_yguards, true);

  OPTION2(options, extra_yguards_lower, extra_yguards_upper, 0);
}

Laplacian* Laplacian::create(Options *opts) {
  // Factory pattern:
  // 1. getInstance() is making an instance of LaplacianFactory
  // 2. createLaplacian() is accessing this instance and returning a Laplacian
  //    form one of the child classes of the Laplacian (the laplace solver
  //    implementations)
  return LaplaceFactory::getInstance()->createLaplacian(opts);
}

Laplacian* Laplacian::instance = NULL;

Laplacian* Laplacian::defaultInstance() {
  if(instance == NULL)
    instance = create();
  return instance;
}

void Laplacian::cleanup() {
  if(instance == NULL)
    return;
  delete instance;
  instance = NULL;
}

/**********************************************************************************
 *                                 Solve routines
 **********************************************************************************/

const Field3D Laplacian::solve(const Field3D &b) {
  TRACE("Laplacian::solve(Field3D)");
<<<<<<< HEAD
  Mesh * mesh = b.getMesh();
=======
  Mesh *mesh = b.getMesh();
>>>>>>> 492a11d1

  Timer timer("invert");
  int ys = mesh->ystart, ye = mesh->yend;

  if(mesh->hasBndryLowerY()) {
    if (include_yguards)
      ys = 0; // Mesh contains a lower boundary and we are solving in the guard cells

    ys += extra_yguards_lower;
  }
  if(mesh->hasBndryUpperY()) {
    if (include_yguards)
      ye = mesh->LocalNy-1; // Contains upper boundary and we are solving in the guard cells

    ye -= extra_yguards_upper;
  }

  Field3D x(mesh);
  x.allocate();

  int status = 0;
  try {
    for(int jy=ys; jy <= ye; jy++) {
      // 1. Slice b (i.e. take a X-Z plane out of the field)
      // 2. Send it to the solver of the implementation (determined during creation)
      x = solve(sliceXZ(b,jy));
    }
  }
  catch (BoutIterationFail itfail) {
    status = 1;
  }
  BoutParallelThrowRhsFail(status, "Laplacian inversion took too many iterations.");

  x.setLocation(b.getLocation());

  return x;
}

// NB: Really inefficient, but functional
const Field2D Laplacian::solve(const Field2D &b) {
  Field3D f = b;
  f = solve(f);
  return DC(f);
}

/*!
 * Performs the laplacian inversion y-slice by y-slice
 *
 * \param[in] b     All the y-slices of b_slice, which is the right hand side
 *                  of the equation A*x_slice = b_slice
 * \param[in] x0    All the y-slices of the variable eventually used to set BC
 *
 * \returns x All the y-slices of x_slice in the equation A*x_slice = b_slice
 */
const Field3D Laplacian::solve(const Field3D &b, const Field3D &x0) {
  TRACE("Laplacian::solve(Field3D, Field3D)");

  Timer timer("invert");

<<<<<<< HEAD
  Mesh * mesh = b.getMesh();
=======
  Mesh *mesh = b.getMesh();
>>>>>>> 492a11d1
  // Setting the start and end range of the y-slices
  int ys = mesh->ystart, ye = mesh->yend;
  if(mesh->hasBndryLowerY() && include_yguards)
    ys = 0; // Mesh contains a lower boundary
  if(mesh->hasBndryUpperY() && include_yguards)
    ye = mesh->LocalNy-1; // Contains upper boundary

  Field3D x(mesh);
  x.allocate();

  int status = 0;
  try {
    for(int jy=ys; jy <= ye; jy++) {
      // 1. Slice b and x (i.e. take a X-Z plane out of the field)
      // 2. Send them to the solver of the implementation (determined during creation)
      x = solve(sliceXZ(b,jy), sliceXZ(x0,jy));
    }
  }
  catch (BoutIterationFail itfail) {
    status = 1;
  }
  BoutParallelThrowRhsFail(status, "Laplacian inversion took too many iterations.");

  x.setLocation(b.getLocation());

  return x; // Return the result of the inversion
}

const Field2D Laplacian::solve(const Field2D &b, const Field2D &x0) {
  Field3D f = b, g = x0;
  f = solve(f, g);
  return DC(f);
}

/**********************************************************************************
 *                              MATRIX ELEMENTS
 **********************************************************************************/

void Laplacian::tridagCoefs(int jx, int jy, int jz,
                            dcomplex &a, dcomplex &b, dcomplex &c,
                            const Field2D *ccoef, const Field2D *d) {

  Coordinates *coord = mesh->coordinates();

  BoutReal kwave=jz*2.0*PI/coord->zlength(); // wave number is 1/[rad]

  tridagCoefs(jx, jy, kwave,
              a, b, c,
              ccoef, d);
}

void Laplacian::tridagCoefs(int jx, int jy, BoutReal kwave,
                            dcomplex &a, dcomplex &b, dcomplex &c,
                            const Field2D *ccoef, const Field2D *d) {
  /* Function: Laplacian::tridagCoef
   * Purpose:  - Set the matrix components of A in Ax=b, solving
   *
   *             D*Laplace_perp(x) + (1/C)Grad_perp(C)*Grad_perp(x) + Ax = B
   *
   *             for each fourier component.
   *             NOTE: A in the equation above is not added here.
   *             For calculations of the coefficients, please refer to the user
   *             manual
   *
   * Input:
   * jx        - The current x index
   * jy        - The current y index
   * kwave     - The mode number multiplied with (2*pi)/mesh->zlength(), where
   *             zlength() is the length of the full z domain (usually 2*pi)
   * a         - Lower diagonal of the tridiagonal matrix. DO NOT CONFUSE WITH A
   * b         - The main diagonal
   * c         - The upper diagonal. DO NOT CONFUSE WITH C (called ccoef here)
   * ccoef     - C in the equation above. DO NOT CONFUSE WITH c
   * d         - D in the equation above
   *
   * Output:
   * a         - Lower diagonal of the tridiagonal matrix. DO NOT CONFUSE WITH A
   * b         - The main diagonal
   * c         - The upper diagonal. DO NOT CONFUSE WITH C (called ccoef here)
   */
  BoutReal coef1, coef2, coef3, coef4, coef5;

  Coordinates *coord = mesh->coordinates();

  coef1=coord->g11(jx,jy);     ///< X 2nd derivative coefficient
  coef2=coord->g33(jx,jy);     ///< Z 2nd derivative coefficient
  coef3=2.*coord->g13(jx,jy);  ///< X-Z mixed derivative coefficient

  coef4 = 0.0;
  coef5 = 0.0;
  // If global flag all_terms are set (true by default)
  if(all_terms) {
    coef4 = coord->G1(jx,jy); // X 1st derivative
    coef5 = coord->G3(jx,jy); // Z 1st derivative
  }

  if(d != (Field2D*) NULL) {
    // Multiply Delp2 component by a factor
    coef1 *= (*d)(jx,jy);
    coef2 *= (*d)(jx,jy);
    coef3 *= (*d)(jx,jy);
    coef4 *= (*d)(jx,jy);
    coef5 *= (*d)(jx,jy);
  }

  if(nonuniform) {
    // non-uniform mesh correction
    if((jx != 0) && (jx != (mesh->LocalNx-1))) {
      coef4 -= 0.5*((coord->dx(jx+1,jy) - coord->dx(jx-1,jy))/SQ(coord->dx(jx,jy)))*coef1;
    }
  }

  if(ccoef != NULL) {
    // A first order derivative term
    if((jx > 0) && (jx < (mesh->LocalNx-1)))
      coef4 += coord->g11(jx,jy) * ((*ccoef)(jx+1,jy) - (*ccoef)(jx-1,jy)) / (2.*coord->dx(jx,jy)*((*ccoef)(jx,jy)));
  }

  if(mesh->IncIntShear) {
    // d2dz2 term
    coef2 += coord->g11(jx,jy) * coord->IntShiftTorsion(jx,jy) * coord->IntShiftTorsion(jx,jy);
    // Mixed derivative
    coef3 = 0.0; // This cancels out
  }

  coef1 /= SQ(coord->dx(jx,jy));
  coef3 /= 2.*coord->dx(jx,jy);
  coef4 /= 2.*coord->dx(jx,jy);

  a = dcomplex(coef1 - coef4,-kwave*coef3);
  b = dcomplex(-2.0*coef1 - SQ(kwave)*coef2,kwave*coef5);
  c = dcomplex(coef1 + coef4,kwave*coef3);
}

/// Sets the coefficients for parallel tridiagonal matrix inversion
/*!
 * Uses the laplace_tridag_coefs routine above to fill a matrix [kz][ix] of coefficients
 */
void Laplacian::tridagMatrix(dcomplex **avec, dcomplex **bvec, dcomplex **cvec,
                             dcomplex **bk, int jy, int global_flags, int inner_boundary_flags, int outer_boundary_flags,
                             const Field2D *a, const Field2D *ccoef,
                             const Field2D *d) {

  Coordinates *coord = mesh->coordinates();

  #pragma omp parallel for
  for(int kz = 0; kz <= maxmode; kz++) {
    BoutReal kwave=kz*2.0*PI/coord->zlength(); // wave number is 1/[rad]

    tridagMatrix(avec[kz], bvec[kz], cvec[kz],
                 bk[kz],
                 jy,
                 kz, kwave,
                 global_flags, inner_boundary_flags, outer_boundary_flags,
                 a, ccoef, d);
  }
}

/*!
 * Set the matrix components of A in Ax=b
 *
 * This function will
 *      1. Calling tridagCoef, solving
 *
 *         D*Laplace_perp(x) + (1/C)Grad_perp(C)*Grad_perp(x) + Ax = B
 *
 *         for each fourier component
 *      2. Set the boundary conditions by setting the first and last rows
 *         properly
 *
 * \param[in] avec      Lower diagonal of the tridiagonal matrix.
 *                      DO NOT CONFUSE WITH "A"
 * \param[in] bvec      The main diagonal
 * \param[in] cvec      The upper diagonal.
 *                      DO NOT CONFUSE WITH "C" (called ccoef here)
 * \param[in] bk        The b in Ax = b
 * \param[in] jy        Index of the current y-slice
 * \param[in] kz        The mode number index
 * \param[in] kwave     The mode number (different from kz only if we are
 *                      taking a part of the z-domain [and not from 0 to 2*pi])
 * \param[in] global_flags          Global flags of the inversion
 * \param[in] inner_boundary_flags  Flags used to set the inner boundary
 * \param[in] outer_boundary_flags  Flags used to set the outer boundary
 * \param[in] a         A in the equation above. DO NOT CONFUSE WITH avec
 * \param[in] ccoef     C in the equation above. DO NOT CONFUSE WITH cvec
 * \param[in] d         D in the equation above
 * \param[in] includeguards Whether or not the guard points in x should be used
 *
 * \param[out] avec     Lower diagonal of the tridiagonal matrix.
 *                      DO NOT CONFUSE WITH "A"
 * \param[out] bvec     The main diagonal
 * \param[out] cvec     The upper diagonal.
 *                      DO NOT CONFUSE WITH "C" (called ccoef here)
 */
void Laplacian::tridagMatrix(dcomplex *avec, dcomplex *bvec, dcomplex *cvec,
                             dcomplex *bk, int jy, int kz, BoutReal kwave,
                             int global_flags, int inner_boundary_flags, int outer_boundary_flags,
                             const Field2D *a, const Field2D *ccoef,
                             const Field2D *d,
                             bool includeguards) {
  int xs = 0;            // xstart set to the start of x on this processor (including ghost points)
  int xe = mesh->LocalNx-1;  // xend set to the end of x on this processor (including ghost points)

  Coordinates *coord = mesh->coordinates();

  // Do not want boundary cells if x is periodic for cyclic solver. Only other solver which
  // works with periodicX is serial_tri, which uses includeguards==true, so the below isn't called.
  if(!includeguards) {
    if(!mesh->firstX() || mesh->periodicX)
      xs = mesh->xstart; // Inner edge is a guard cell
    if(!mesh->lastX() || mesh->periodicX)
      xe = mesh->xend; // Outer edge is a guard cell
  }

  int ncx = xe - xs; // Total number of points in x to be used

  // Setting the width of the boundary.
  // NOTE: The default is a width of 2 guard cells
  int inbndry = 2, outbndry=2;

  // If the flags to assign that only one guard cell should be used is set
  if((global_flags & INVERT_BOTH_BNDRY_ONE) || (mesh->xstart < 2))  {
    inbndry = outbndry = 1;
  }
  if(inner_boundary_flags & INVERT_BNDRY_ONE)
    inbndry = 1;
  if(outer_boundary_flags & INVERT_BNDRY_ONE)
    outbndry = 1;

  // Loop through our specified x-domain.
  // The boundaries will be set according to the if-statements below.
  for(int ix=0;ix<=ncx;ix++) {
    // Actually set the metric coefficients
    tridagCoefs(xs+ix, jy, kwave, avec[ix], bvec[ix], cvec[ix], ccoef, d);
    if(a != (Field2D*) NULL)
      // Add A to bvec (the main diagonal in the matrix)
      bvec[ix] += (*a)(xs+ix,jy);
  }

  // Set the boundary conditions if x is not periodic
  if(!mesh->periodicX) {
    if(mesh->firstX()) {
      // INNER BOUNDARY ON THIS PROCESSOR

      // If no user specified value is set on inner boundary, set the first
      // element in b (in the equation AX=b) to 0
      if(!(inner_boundary_flags & (INVERT_RHS | INVERT_SET))) {
        for(int ix=0;ix<inbndry;ix++)
          bk[ix] = 0.;
      }

      // DC i.e. kz = 0 (the offset mode)
      if(kz == 0) {

        if(inner_boundary_flags & INVERT_DC_GRAD && (inner_boundary_flags & INVERT_SET || inner_boundary_flags & INVERT_RHS)) {
          // Zero gradient at inner boundary
          for (int ix=0;ix<inbndry;ix++){
            avec[ix] =  0.;
            bvec[ix] =  1./sqrt(coord->g_11(ix,jy))/coord->dx(ix,jy);
            cvec[ix] = -1./sqrt(coord->g_11(ix,jy))/coord->dx(ix,jy);
          }
        }
        else if(inner_boundary_flags & INVERT_DC_GRAD) {
          // Zero gradient at inner boundary
          for (int ix=0;ix<inbndry;ix++){
            avec[ix] =  0.;
            bvec[ix] =  1.;
            cvec[ix] = -1.;
          }
        }
        else if(inner_boundary_flags & INVERT_DC_GRADPAR) {
          for (int ix=0;ix<inbndry;ix++) {
            avec[ix] =  0.0;
            bvec[ix] =  1.0/sqrt(coord->g_22(ix,jy));
            cvec[ix] = -1.0/sqrt(coord->g_22(ix+1,jy));
          }
        }
        else if(inner_boundary_flags & INVERT_DC_GRADPARINV) {
          for (int ix=0;ix<inbndry;ix++) {
            avec[ix] =  0.0;
            bvec[ix] =  sqrt(coord->g_22(ix,jy));
            cvec[ix] = -sqrt(coord->g_22(ix+1,jy));
          }
        }
        else if (inner_boundary_flags & INVERT_DC_LAP) {
          // Decaying boundary conditions
          BoutReal k = 0.0;
          if(a != (Field2D*) NULL) {
            BoutReal ksq = -((*a)(inbndry, jy));
            if(ksq < 0.0)
              throw BoutException("ksq must be positive");
            k = sqrt(ksq);
          }
          for (int ix=0;ix<inbndry;ix++){
            avec[ix] =  0.;
            bvec[ix] =  1.;
            cvec[ix] = -exp(-k*coord->dx(ix,jy)/sqrt(coord->g11(ix,jy)));
          }
        }
        else if (inner_boundary_flags & INVERT_IN_CYLINDER){
          // Condition for inner radial boundary for cylindrical coordinates
          /* Explanation:
           * The discrete fourier transform is defined as
           *
           * F(x,y)_k = (1/N) sum_{Z=0}^{N-1} f(x,y)_Z exp(-2pi i k Z/N)
           *
           * where
           *
           * k = mode number
           * N = total number of points in the periodic direction
           * Z = index number for point in Z
           * i = imaginary number
           *
           * If the boundary is located at rho=0, and if the ghost point is
           * chosen half between grid cells, then (as there is no real boundary
           * in the center of a cylinder), the ghost point of a innermost inner
           * point in rho will have its ghost point as the innermost inner
           * point diamatrically opposite (i.e. the ghost point is the current
           * point with a rotation of pi [rotation of N/2 in Z if we use index
           * values]). The fourier components at the ghost point will thus be
           * phase shifted with respect to the innermost point under
           * consideration, and for the ghost point we can write
           *
           * F(x,y)_k_ghost
           * = (1/N) sum_{Z=0}^{N-1} f(x,y)_(Z+(N/2)) exp(-2pi i k (Z + N/2)/N)
           * = (1/N) sum_{Z=0}^{N-1} f(x,y)_(Z+(N/2)) exp(-2pi i k Z/N)
           *                                          exp(-pi i k)
           * = F(x,y)_k exp(-pi i k)
           *
           * so
           *
           * F(x,y)_k_ghost = F(x,y)_k exp(-pi i k)
           *                =   F(x,y)_k     if k is even
           *                = - F(x,y)_k     if k is odd
           */
          for (int ix=0;ix<inbndry;ix++){
            avec[ix] = 0.;
            bvec[ix] = 1. ;
            cvec[ix] = -1. ;
          }
          // Zero value at inner boundary
        }
        else {
          // Order 2 dirichlet BC (boundary half between points)
          for (int ix=0;ix<inbndry;ix++){
            avec[ix] = 0.;
            bvec[ix] = 0.5;
            cvec[ix] = 0.5;
          }
        }
      }
      // AC i.e. kz =/= 0 (all other modes than the offset mode)
      else {

        if(inner_boundary_flags & INVERT_AC_GRAD && (inner_boundary_flags & INVERT_SET || inner_boundary_flags & INVERT_RHS)) {
          // Zero gradient at inner boundary
          for (int ix=0;ix<inbndry;ix++){
            avec[ix] = dcomplex(0.,0.);
            bvec[ix] = dcomplex(1.,0.)/sqrt(coord->g_11(ix,jy))/coord->dx(ix,jy);
            cvec[ix] = dcomplex(-1.,0.)/sqrt(coord->g_11(ix,jy))/coord->dx(ix,jy);
          }
        }
        else if(inner_boundary_flags & INVERT_AC_GRAD) {
          // Zero gradient at inner boundary
          for (int ix=0;ix<inbndry;ix++){
            avec[ix]=dcomplex(0.,0.);
            bvec[ix]=dcomplex(1.,0.);
            cvec[ix]=dcomplex(-1.,0.);
          }
        }
        else if(inner_boundary_flags & INVERT_AC_LAP) {
          // Use decaying zero-Laplacian solution in the boundary
          for (int ix=0;ix<inbndry;ix++) {
            avec[ix] = 0.0;
            bvec[ix] = 1.0;
            cvec[ix] = -exp(-1.0*sqrt(coord->g33(ix,jy)/coord->g11(ix,jy))*kwave*coord->dx(ix,jy));
          }
        }
        else if (inner_boundary_flags & INVERT_IN_CYLINDER) {
          // Condition for inner radial boundary for cylindrical coordinates
          // Explanation under "if (inner_boundary_flags & INVERT_IN_CYLINDER)"
          for (int ix=0;ix<inbndry;ix++){
            avec[ix] = 0.;
            bvec[ix] = 1.;

            if ((kz % 2) == 0){
              cvec[ix] = -1.;
            }
            else {
              cvec[ix] = 1.;
            }
          }
        }
        else {
          // Order 2 dirichlet BC (boundary half between points)
          // Zero value at inner boundary or INVERT_IN_SET
          for (int ix=0;ix<inbndry;ix++){
            avec[ix]=dcomplex(0.,0.);
            bvec[ix]=dcomplex(0.5,0.);
            cvec[ix]=dcomplex(0.5,0.);
          }
        }
      }
    }
    if(mesh->lastX()) {
      // OUTER BOUNDARY ON THIS PROCESSOR

      // If no user specified value is set on outer boundary, set the last
      // element in b (in the equation AX=b) to 0
      if(!(outer_boundary_flags & (INVERT_RHS | INVERT_SET))) {
        for (int ix=0;ix<outbndry;ix++) {
          bk[ncx-ix] = 0.;
        }
      }

      // DC i.e. kz = 0 (the offset mode)
      if(kz==0) {

        if(outer_boundary_flags & INVERT_DC_GRAD && ( outer_boundary_flags & INVERT_SET || outer_boundary_flags & INVERT_RHS)) {
          // Zero gradient at outer boundary
          for (int ix=0;ix<outbndry;ix++){
            avec[ncx-ix]=dcomplex(1.,0.)/sqrt(coord->g_11(ncx-ix,jy))/coord->dx(ncx-ix,jy);
            bvec[ncx-ix]=dcomplex(-1.,0.)/sqrt(coord->g_11(ncx-ix,jy))/coord->dx(ncx-ix,jy);
            cvec[ncx-ix]=dcomplex(0.,0.);
          }
        }
        else if(outer_boundary_flags & INVERT_DC_GRAD) {
          // Zero gradient at outer boundary
          for (int ix=0;ix<outbndry;ix++){
            cvec[ncx-ix]=dcomplex(0.,0.);
            bvec[ncx-ix]=dcomplex(1.,0.);
            avec[ncx-ix]=dcomplex(-1.,0.);
          }
        }
        else if(inner_boundary_flags & INVERT_DC_GRADPAR) {
          for (int ix=0;ix<inbndry;ix++) {
            avec[ncx-ix] =  1.0/sqrt(coord->g_22(ncx-ix+1,jy));
            bvec[ncx-ix] = -1.0/sqrt(coord->g_22(ncx-ix,jy));
            cvec[ncx-ix] =  0.0;
          }
        }
        else if(inner_boundary_flags & INVERT_DC_GRADPARINV) {
          for (int ix=0;ix<inbndry;ix++) {
            avec[ncx-ix] =  sqrt(coord->g_22(ncx-ix-1,jy));
            bvec[ncx-ix] = -sqrt(coord->g_22(ncx-ix,jy));
            cvec[ncx-ix] =  0.0;
          }
        }
        else if (inner_boundary_flags & INVERT_DC_LAP) {
          // Decaying boundary conditions
          BoutReal k = 0.0;
          if(a != (Field2D*) NULL) {
            BoutReal ksq = -((*a)(inbndry, jy));
            if(ksq < 0.0)
              throw BoutException("ksq must be positive");
            k = sqrt(ksq);
          }
          for (int ix=0;ix<inbndry;ix++){
            cvec[ncx-ix] =  0.;
            bvec[ncx-ix] =  1.;
            avec[ncx-ix] = -exp(-k*coord->dx(ncx-ix,jy)/sqrt(coord->g11(ncx-ix,jy)));
          }
        }
        else {
          // Order 2 dirichlet BC (boundary half between points)
          // Zero value at outer boundary
          for (int ix=0;ix<outbndry;ix++){
            cvec[ncx-ix]=dcomplex(0.,0.);
            bvec[ncx-ix]=dcomplex(0.5,0.);
            avec[ncx-ix]=dcomplex(0.5,0.);
          }
        }
      }
      // AC i.e. kz =/= 0 (all other modes than the offset mode)
      else {

        if(outer_boundary_flags & INVERT_AC_GRAD && ( outer_boundary_flags & INVERT_SET || outer_boundary_flags & INVERT_RHS)) {
          // Zero gradient at outer boundary
          for (int ix=0;ix<outbndry;ix++){
            cvec[ncx-ix]=dcomplex(0.,0.);
            bvec[ncx-ix]=dcomplex(1.,0.)/sqrt(coord->g_11(ncx-ix,jy))/coord->dx(ncx-ix,jy);
            avec[ncx-ix]=dcomplex(-1.,0.)/sqrt(coord->g_11(ncx-ix,jy))/coord->dx(ncx-ix,jy);
          }
        }
        else if(outer_boundary_flags & INVERT_AC_GRAD) {
          // Zero gradient at outer boundary
          for (int ix=0;ix<outbndry;ix++){
            cvec[ncx-ix]=dcomplex(0.,0.);
            bvec[ncx-ix]=dcomplex(1.,0.);
            avec[ncx-ix]=dcomplex(-1.,0.);
          }
        }
        else if(outer_boundary_flags & INVERT_AC_LAP) {
          // Use decaying zero-Laplacian solution in the boundary
          for (int ix=0;ix<outbndry;ix++) {
            avec[ncx-ix] = -exp(-1.0*sqrt(coord->g33(xe-ix,jy)/coord->g11(xe-ix,jy))*kwave*coord->dx(xe-ix,jy));
            bvec[ncx-ix] = 1.0;
            cvec[ncx-ix] = 0.0;
          }
        }
        else {
          // Order 2 dirichlet BC (boundary half between points)
          // Zero value at outer boundary
          for (int ix=0;ix<outbndry;ix++){
            cvec[ncx-ix]=dcomplex(0.,0.);
            bvec[ncx-ix]=dcomplex(0.5,0.);
            avec[ncx-ix]=dcomplex(0.5,0.);
          }
        }
      }
    }
  }
}

/**********************************************************************************
 *                              LEGACY INTERFACE
 *
 * These functions are depreciated, and will be removed in future
 **********************************************************************************/

/// Returns the coefficients for a tridiagonal matrix for laplace. Used by Delp2 too
void laplace_tridag_coefs(int jx, int jy, int jz, dcomplex &a, dcomplex &b, dcomplex &c,
                          const Field2D *ccoef, const Field2D *d) {
  Laplacian::defaultInstance()->tridagCoefs(jx,jy, jz, a, b, c, ccoef, d);
}

int invert_laplace(const FieldPerp &b, FieldPerp &x, int flags, const Field2D *a, const Field2D *c, const Field2D *d) {

  Laplacian *lap = Laplacian::defaultInstance();

  if(a != NULL) {
    lap->setCoefA(*a);
  }else
    lap->setCoefA(0.0);

  if(c != NULL) {
    lap->setCoefC(*c);
  }else
    lap->setCoefC(1.0);

  if(d != NULL) {
    lap->setCoefD(*d);
  }else
    lap->setCoefD(1.0);

  lap->setFlags(flags);

  x = lap->solve(b);

  x.setLocation(b.getLocation());

  return 0;
}

int invert_laplace(const Field3D &b, Field3D &x, int flags, const Field2D *a, const Field2D *c, const Field2D *d) {

  Timer timer("invert"); ///< Start timer

  Laplacian *lap = Laplacian::defaultInstance();

  if(a != NULL) {
    lap->setCoefA(*a);
  }else
    lap->setCoefA(0.0);

  if(c != NULL) {
    lap->setCoefC(*c);
  }else
    lap->setCoefC(1.0);

  if(d != NULL) {
    lap->setCoefD(*d);
  }else
    lap->setCoefD(1.0);

  lap->setFlags(flags);

  x.allocate(); // Make sure x is allocated

  x = lap->solve(b, x);

  x.setLocation(b.getLocation());

  return 0;
}
const Field3D invert_laplace(const Field3D &b, int flags, const Field2D *a, const Field2D *c, const Field2D *d) {

  Timer timer("invert"); ///< Start timer

  Laplacian *lap = Laplacian::defaultInstance();

  if(a != NULL) {
    lap->setCoefA(*a);
  }else
    lap->setCoefA(0.0);

  if(c != NULL) {
    lap->setCoefC(*c);
  }else
    lap->setCoefC(1.0);

  if(d != NULL) {
    lap->setCoefD(*d);
  }else
    lap->setCoefD(1.0);

  lap->setFlags(flags);

  Field3D x = lap->solve(b);

  x.setLocation(b.getLocation());

  return x;
}

// setFlags routine for backwards compatibility with old monolithic flags
void Laplacian::setFlags(int flags) {
  global_flags = 0;
  inner_boundary_flags = 0;
  outer_boundary_flags = 0;
  if (flags & 1)
    inner_boundary_flags += INVERT_DC_GRAD;
  if (flags & 2)
    inner_boundary_flags += INVERT_AC_GRAD;
  if (flags & 4)
    outer_boundary_flags += INVERT_DC_GRAD;
  if (flags & 8)
    outer_boundary_flags += INVERT_AC_GRAD;
  if (flags & 16)
    global_flags += INVERT_ZERO_DC;
  if (flags & 32)
    global_flags += INVERT_START_NEW;
  if (flags & 64)
    global_flags += INVERT_BOTH_BNDRY_ONE; // Sets the width of the boundary to 1
  if (flags & 128)
    global_flags += INVERT_4TH_ORDER; // Use band solver for 4th order in x
  if (flags & 256)
    inner_boundary_flags += INVERT_AC_LAP;
  if (flags & 512)
    outer_boundary_flags += INVERT_AC_LAP;
  if (flags & 1024)
    inner_boundary_flags += INVERT_SYM; // Use symmetry to enforce either zero-value or zero-gradient
  if (flags & 2048)
    outer_boundary_flags += INVERT_SYM; // Use symmetry to enforce either zero-value or zero-gradient
  if (flags & 4096)
    inner_boundary_flags += INVERT_SET; // Set inner boundary
  if (flags & 8192)
    outer_boundary_flags += INVERT_SET; // Set outer boundary
  if (flags & 16384)
    inner_boundary_flags += INVERT_RHS; // Use input value in RHS at inner boundary
  if (flags & 32768)
    outer_boundary_flags += INVERT_RHS; // Use input value in RHS at outer boundary
  if (flags & 65536)
    global_flags += INVERT_KX_ZERO; // Zero the kx=0, n = 0 component
  if (flags & 131072)
    inner_boundary_flags += INVERT_DC_LAP;
  if (flags & 262144)
    inner_boundary_flags += INVERT_BNDRY_ONE;
  if (flags & 524288)
    outer_boundary_flags += INVERT_BNDRY_ONE;
  if (flags & 1048576)
    inner_boundary_flags += INVERT_DC_GRADPAR;
  if (flags & 2097152)
    inner_boundary_flags += INVERT_DC_GRADPARINV;
  if (flags & 4194304)
    inner_boundary_flags += INVERT_IN_CYLINDER;
}<|MERGE_RESOLUTION|>--- conflicted
+++ resolved
@@ -127,11 +127,7 @@
 
 const Field3D Laplacian::solve(const Field3D &b) {
   TRACE("Laplacian::solve(Field3D)");
-<<<<<<< HEAD
-  Mesh * mesh = b.getMesh();
-=======
   Mesh *mesh = b.getMesh();
->>>>>>> 492a11d1
 
   Timer timer("invert");
   int ys = mesh->ystart, ye = mesh->yend;
@@ -191,11 +187,7 @@
 
   Timer timer("invert");
 
-<<<<<<< HEAD
-  Mesh * mesh = b.getMesh();
-=======
   Mesh *mesh = b.getMesh();
->>>>>>> 492a11d1
   // Setting the start and end range of the y-slices
   int ys = mesh->ystart, ye = mesh->yend;
   if(mesh->hasBndryLowerY() && include_yguards)
