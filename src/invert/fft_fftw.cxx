--- conflicted
+++ resolved
@@ -361,11 +361,7 @@
   fftw_execute(p[th_id]);
 
   //Normalising factor
-<<<<<<< HEAD
-  const BoutReal fac = 1.0 / ((double) length);
-=======
   const BoutReal fac = 1.0 / static_cast<BoutReal>(length);
->>>>>>> ac011388
   const int nmodes = (length/2) + 1;
 
   for(int i=0;i<nmodes;i++)
