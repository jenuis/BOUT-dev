--- conflicted
+++ resolved
@@ -42,15 +42,10 @@
   
   class FieldX : public FieldGenerator {
   public:
-<<<<<<< HEAD
-    std::shared_ptr<FieldGenerator> clone(const list<std::shared_ptr<FieldGenerator> > UNUSED(args)) { return std::shared_ptr<FieldGenerator>( new FieldX()); }
-    double generate(double x, double UNUSED(y), double UNUSED(z), double UNUSED(t), const DataIterator & UNUSED(i), Mesh *UNUSED(localmesh)) {
-=======
     FieldGeneratorPtr clone(const list<FieldGeneratorPtr> UNUSED(args)) {
       return std::make_shared<FieldX>();
     }
-    double generate(double x, double UNUSED(y), double UNUSED(z), double UNUSED(t)) {
->>>>>>> 9fa10c89
+    double generate(double x, double UNUSED(y), double UNUSED(z), double UNUSED(t), const DataIterator & UNUSED(i), Mesh *UNUSED(localmesh)) {
       return x;
     }
     const std::string str() {return std::string("x");}
@@ -58,15 +53,10 @@
   
   class FieldY : public FieldGenerator {
   public:
-<<<<<<< HEAD
-    std::shared_ptr<FieldGenerator> clone(const list<std::shared_ptr<FieldGenerator> > UNUSED(args)) { return std::shared_ptr<FieldGenerator>( new FieldY()); }
-    double generate(double UNUSED(x), double y, double UNUSED(z), double UNUSED(t), const DataIterator & UNUSED(i), Mesh *UNUSED(localmesh)) {
-=======
     FieldGeneratorPtr clone(const list<FieldGeneratorPtr> UNUSED(args)) {
       return std::make_shared<FieldY>();
     }
-    double generate(double UNUSED(x), double y, double UNUSED(z), double UNUSED(t)) {
->>>>>>> 9fa10c89
+    double generate(double UNUSED(x), double y, double UNUSED(z), double UNUSED(t), const DataIterator & UNUSED(i), Mesh *UNUSED(localmesh)) {
       return y;
     }
     const std::string str() {return std::string("y");}
@@ -74,15 +64,10 @@
 
   class FieldZ : public FieldGenerator {
   public:
-<<<<<<< HEAD
-    std::shared_ptr<FieldGenerator> clone(const list<std::shared_ptr<FieldGenerator> > UNUSED(args)) { return std::shared_ptr<FieldGenerator>( new FieldZ()); }
-    double generate(double UNUSED(x), double UNUSED(y), double z, double UNUSED(t), const DataIterator & UNUSED(i), Mesh *UNUSED(localmesh)) {
-=======
     FieldGeneratorPtr clone(const list<FieldGeneratorPtr> UNUSED(args)) {
       return std::make_shared<FieldZ>();
     }
-    double generate(double UNUSED(x), double UNUSED(y), double z, double UNUSED(t)) {
->>>>>>> 9fa10c89
+    double generate(double UNUSED(x), double UNUSED(y), double z, double UNUSED(t), const DataIterator & UNUSED(i), Mesh *UNUSED(localmesh)) {
       return z;
     }
     const std::string str() {return std::string("z");}
@@ -90,41 +75,14 @@
   
   class FieldT : public FieldGenerator {
   public:
-<<<<<<< HEAD
-    std::shared_ptr<FieldGenerator> clone(const list<std::shared_ptr<FieldGenerator> > UNUSED(args)) { return std::shared_ptr<FieldGenerator>( new FieldT()); }
-    double generate(double UNUSED(x), double UNUSED(y), double UNUSED(z), double t, const DataIterator & UNUSED(i), Mesh *UNUSED(localmesh)) {
-=======
     FieldGeneratorPtr clone(const list<FieldGeneratorPtr> UNUSED(args)) {
       return std::make_shared<FieldT>();
     }
-    double generate(double UNUSED(x), double UNUSED(y), double UNUSED(z), double t) {
->>>>>>> 9fa10c89
+    double generate(double UNUSED(x), double UNUSED(y), double UNUSED(z), double t, const DataIterator & UNUSED(i), Mesh *UNUSED(localmesh)) {
       return t;
     }
     const std::string str() {return std::string("t");}
   };
-<<<<<<< HEAD
-
-  /// Unary minus
-  class FieldUnary : public FieldGenerator {
-  public:
-    FieldUnary(std::shared_ptr<FieldGenerator> g) : gen(g) {}
-  
-    std::shared_ptr<FieldGenerator> clone(const list<std::shared_ptr<FieldGenerator> > args) {
-      if(args.size() != 1) {
-        throw ParseException("Incorrect number of arguments to unary minus. Expecting 1, got %d", args.size());
-      }
-      return std::shared_ptr<FieldGenerator>( new FieldUnary(args.front()));
-    }
-    double generate(double x, double y, double z, double t, const DataIterator &i, Mesh *localmesh) {
-      return -gen->generate(x,y,z,t,i,localmesh);
-    }
-    const std::string str() {return std::string("(-")+gen->str()+std::string(")");}
-  private:
-    std::shared_ptr<FieldGenerator> gen;
-  };
-=======
->>>>>>> 9fa10c89
 }
 
 FieldGeneratorPtr FieldBinary::clone(const list<FieldGeneratorPtr> args) {
