--- conflicted
+++ resolved
@@ -309,49 +309,6 @@
   # Try to find a valid NetCDF configuration
   #
   # at first, try to find ncconf script
-<<<<<<< HEAD
-
-
-  #echo "Searching for NetCDF configuration"
-
-  OLDNCDF="0" # Indicates whether nc-config or ncxx4-config
-
-    if (test "$with_netcdf" = "yes") || (test "$with_netcdf" = "")
-    then
-      NCCONF=""
-      # No path specified. Try using nc-config
-      if type ncxx4-config &> /dev/null ; then
-        NCCONF=`which ncxx4-config` # New interface
-      elif type nc-config &> /dev/null ; then
-        # Older interface. May or may not have C++ support
-        echo " -> nc-config script found:" `which nc-config`
-        if test `nc-config --has-c++` = "yes"
-        then
-          echo " -> C++ support included"
-          NCCONF=`which nc-config`
-          OLDNCDF="1"
-        else
-          echo " -> NO C++ SUPPORT"
-        fi
-      else
-            echo " -> No configure script found. Specify using --with-netcdf option"
-      fi
-    else
-      # see if configure scripts are in path
-      if type $with_netcdf/ncxx4-config > /dev/null 2>&1; then
-        NCCONF="$with_netcdf/ncxx4-config"
-      elif type $with_netcdf/bin/ncxx4-config > /dev/null 2>&1; then
-        NCCONF="$with_netcdf/bin/ncxx4-config"
-      elif type $with_netcdf/nc-config > /dev/null 2>&1; then
-        NCCONF="$with_netcdf/nc-config"
-        OLDNCDF="1"
-      elif type $with_netcdf/bin/nc-config > /dev/null 2>&1; then
-        NCCONF="$with_netcdf/bin/nc-config"
-        OLDNCDF="1"
-      fi
-    fi
-=======
->>>>>>> dac34faf
 
   # Search for NetCDF config scripts, prefer ncxx4-config over nc-config
   # Check if the path to the config script has been supplied directly, otherwise
@@ -609,21 +566,13 @@
   then
     PETSC_DIR="$with_petsc"
 
-<<<<<<< HEAD
-=======
   else
     AC_CHECK_FILE($PETSC_DIR/$PETSC_ARCH/conf, PETSC_CONFDIR=${PETSC_DIR}/conf,
       AC_CHECK_FILE($PETSC_DIR/$PETSC_ARCH/lib/petsc/conf, PETSC_CONFDIR=${PETSC_DIR}/lib/petsc/conf,
         AC_MSG_ERROR([*** --with-petsc was specified but could not find PETSc distribution])
         ))
->>>>>>> dac34faf
   fi
   
-  AC_CHECK_FILE($PETSC_DIR/$PETSC_ARCH/conf, PETSC_CONFDIR=${PETSC_DIR}/conf,
-    AC_CHECK_FILE($PETSC_DIR/$PETSC_ARCH/lib/petsc/conf, PETSC_CONFDIR=${PETSC_DIR}/lib/petsc/conf,
-      echo "Error - can't find PETSc distribution"
-      exit))
-
   PETSC_VERSION_MAJOR="0"
   PETSC_VERSION_MAJOR=`grep 'define PETSC_VERSION_MAJOR' $PETSC_DIR/include/petscversion.h | awk '{print \$3;}'`
   PETSC_VERSION_MINOR="0"
@@ -1171,145 +1120,6 @@
 # Check types for SUNDIALS
 #############################################################
 
-<<<<<<< HEAD
-if test "$CVODELIBS" != ""
-then
-  echo "checking CVODE types..." | tee -a config-build.log
-
-  cat > test_cvode_compile.cxx <<MYEOF
-    #include <cvode/cvode_bbdpre.h>
-
-    #include <stdlib.h>
-
-    extern int cvode_bbd_rhs(CVODEINT Nlocal,
-                   double, N_Vector u, N_Vector du,
-                   void *user_data);
-
-    int main() {
-      CVBBDPrecInit(NULL, 0, 0, 0,
-                  0, 0, 0, cvode_bbd_rhs, NULL);
-      exit (0);
-    }
-MYEOF
-
-  # This is needed here, as CXX may be empty
-  CXX="$MPICXX"
-
-  # Try to compile
-  echo "Trying to compile test_cvode_compile.cxx" >> config-build.log
-
-  $CXX -c test_cvode_compile.cxx $CVODEINCS -DCVODEINT=int  >> config-build.log 2>&1
-
-  # Check return value
-  if test "$?" = "0"
-  then
-    CVODEINT=int
-  else
-    $CXX -c test_cvode_compile.cxx $CVODEINCS -DCVODEINT=long  >> config-build.log 2>&1
-    if test "$?" = "0"
-    then
-      CVODEINT=long
-    else
-      echo "HEELP! Cannot compile CVODE with either long or int"
-      exit
-    fi
-  fi
-  echo "  CVODE BBD uses '$CVODEINT' type" | tee -a config-build.log
-
-  CXXFLAGS="$CXXFLAGS -DCVODEINT=$CVODEINT"
-fi
-
-if test "$IDALIBS" != ""
-then
-  echo "checking IDA types..." | tee -a config-build.log
-
-  cat > test_ida_compile.cxx <<MYEOF
-    #include <ida/ida_bbdpre.h>
-
-    #include <stdlib.h>
-    extern int ida_bbd_res(IDAINT Nlocal, double,
-		       N_Vector u, N_Vector du, N_Vector rr, void *user_data);
-
-    int main() {
-      IDABBDPrecInit(NULL, 0, 0, 0, 0, 0,
-			 0, ida_bbd_res, NULL);
-      exit (0);
-    }
-MYEOF
-
-  # Try to compile
-  echo "Trying to compile test_ida_compile.cxx" >> config-build.log
-
-  $CXX -c test_ida_compile.cxx $IDAINCS -DIDAINT=int  >> config-build.log 2>&1
-
-  # Check return value
-  if test "$?" = "0"
-  then
-    IDAINT=int
-  else
-    $CXX -c test_ida_compile.cxx $IDAINCS -DIDAINT=long  >> config-build.log 2>&1
-    if test "$?" = "0"
-    then
-      IDAINT=long
-    else
-      echo "HEELP! Cannot compile IDA with either long or int"
-      exit
-    fi
-  fi
-  echo "  IDA BBD uses '$IDAINT' type" | tee -a config-build.log
-
-  CXXFLAGS="$CXXFLAGS -DIDAINT=$IDAINT"
-fi
-
-#### Test ARKode compile ########
-
-
-if test "$ARKODELIBS" != ""
-then
-  echo "checking ARKODE types..." | tee -a config-build.log
-
-  cat > test_arkode_compile.cxx <<MYEOF
-    #include <arkode/arkode_bbdpre.h>
-
-    #include <stdlib.h>
-
-    extern int arkode_bbd_rhs(ARKODEINT Nlocal,
-                   double, N_Vector u, N_Vector du,
-                   void *user_data);
-
-    int main() {
-      ARKBBDPrecInit(NULL, 0, 0, 0,
-                  0, 0, 0, arkode_bbd_rhs, NULL);
-      exit (0);
-    }
-MYEOF
-
-  # Try to compile
-  echo "Trying to compile test_arkode_compile.cxx" >> config-build.log
-
-  $CXX -c test_arkode_compile.cxx $ARKODEINCS -DARKODEINT=int  >> config-build.log 2>&1
-
-  # Check return value
-  if test "$?" = "0"
-  then
-    ARKODEINT=int
-  else
-    $CXX -c test_arkode_compile.cxx $ARKODEINCS -DARKODEINT=long  >> config-build.log 2>&1
-    if test "$?" = "0"
-    then
-      ARKODEINT=long
-    else
-      echo "HEELP! Cannot compile ARKODE with either long or int"
-      exit
-    fi
-  fi
-  echo "  ARKODE BBD uses '$ARKODEINT' type" | tee -a config-build.log
-
-  CXXFLAGS="$CXXFLAGS -DARKODEINT=$ARKODEINT"
-fi
-
-
-=======
 AS_IF([test "x$CVODELIBS" != "x"],
 [
     BOUT_CHECK_SUNDIALS_TYPE([CVODE],[$CVODEINCS],[CVODEINT],[
@@ -1339,7 +1149,6 @@
                void *user_data);
       ], [ARKBBDPrecInit(nullptr, 0, 0, 0, 0, 0, 0, arkode_bbd_rhs, nullptr);])
 ], [])
->>>>>>> dac34faf
 
 #############################################################
 # Download + Build PVODE '98
