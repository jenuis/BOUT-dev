--- conflicted
+++ resolved
@@ -209,7 +209,6 @@
   enable_checks="3"
   # use -Og with available, otherwise fall back to -O0
   OPT_FLAGS="-g -O0 -Og -fno-inline -hipa1"
-<<<<<<< HEAD
 ], [
   AS_IF([test "x$enable_optimize" != "xno"], [
     AS_CASE(["$enable_optimize"],
@@ -236,44 +235,6 @@
   ], [OPT_FLAGS=""])
 ])
 
-=======
-elif test $enable_optimize ; then
-  optimize=$enable_optimize
-  test $optimize -eq 0 2>/dev/null
-  if test $? -eq 2 ; then
-    if test $optimize = "default"
-    then
-      OPT_FLAGS="-O"
-    elif test $optimize = "fast"
-    then
-      OPT_FLAGS="-Ofast -fno-finite-math-only -march=native -funroll-loops"
-      DISABLE_CHECK=probably
-    else
-      AC_MSG_ERROR([unrecognized option: --enable-optimize=$optimize])
-    fi
-  else
-    if test $optimize -gt 3
-    then
-      OPT_FLAGS="-Ofast -fno-finite-math-only -march=native -funroll-loops"
-      DISABLE_CHECK=probably
-    elif test $optimize -gt 2
-    then
-      OPT_FLAGS="-O3 -march=native -funroll-loops"
-      DISABLE_CHECK=probably
-    elif test $optimize -gt 1
-    then
-      OPT_FLAGS="-O2 -march=native"
-    elif test $optimize -ge 0
-    then
-      OPT_FLAGS="-O$optimize"
-    else
-      AC_MSG_ERROR([unrecognized option: --enable-optimize=$optimize])
-    fi
-  fi
-else
-  OPT_FLAGS="-O"
-fi
->>>>>>> 5358b73b
 for flag in $OPT_FLAGS
 do
   CXXFLAGS_save=$CXXFLAGS
@@ -317,7 +278,6 @@
 AS_IF([test "x$enable_color" != "xno"], [
   AC_MSG_NOTICE([Output coloring enabled])
   CXXFLAGS="$CXXFLAGS -DLOGCOLOR"
-<<<<<<< HEAD
 ], [
   AC_MSG_NOTICE([Output coloring disabled])
 ])
@@ -328,21 +288,6 @@
 ], [
   AC_MSG_NOTICE([Field name tracking disabled])
 ])
-=======
-else
-  echo "Output coloring disabled"
-fi
-
-if test ."$enable_track" = ."yes"
-then
-       CXXFLAGS="$CXXFLAGS -DTRACK"
-fi
-
-if test ."$enable_sigfpe" = .yes
-then
-    CXXFLAGS="$CXXFLAGS -DBOUT_FPE"
-fi
->>>>>>> 5358b73b
 
 AS_IF([test "x$enable_sigfpe" == "xyes"], [
   AC_MSG_NOTICE([Signaling floating point exceptions enabled])
@@ -361,7 +306,6 @@
 # Enable Backtrace if possible
 #############################################################
 
-<<<<<<< HEAD
 AS_IF([test "x$enable_backtrace" == "xyes" || test "x$enable_backtrace" == "xmaybe"], [
   AC_CHECK_PROG([works], [addr2line], [yes], [no])
 
@@ -384,51 +328,12 @@
     ])
   ])
 ])
-=======
-if test ."$enable_backtrace" = .yes || test ."$enable_backtrace" = .maybe
-then
-    works=yes
-    if ! which addr2line &>/dev/null
-    then
-        AC_MSG_WARN("util addr2line not found")
-        works=no
-    fi
-    AC_CHECK_FUNC(popen, , [works=no])
-    AC_TRY_COMPILE([#include <execinfo.h>] , , ,
-                   [AC_MSG_WARN("execinfo.h not found")
-                    works=no])
-    AC_TRY_LINK([extern "C"
-                 char backtrace();] ,
-                 [return backtrace();], ,
-                 [AC_MSG_WARN("backtrace function not found")
-                  works=no])
-    AC_TRY_COMPILE([#include <dlfcn.h>] , , ,
-                   [AC_MSG_WARN("dlfcn.h not found")
-                    works=no])
-    if test .$works = .yes
-    then
-        CXXFLAGS="$CXXFLAGS -DBACKTRACE"
-    else
-        if test ."$enable_backtrace" = .yes
-        then
-            AC_MSG_ERROR([backtrace requested, but cannot be enabled])
-        else
-            AC_MSG_WARN("backtrace disabled")
-        fi
-    fi
-fi
->>>>>>> 5358b73b
 
 #############################################################
 # Build into shared object (pic)
 #############################################################
 
-<<<<<<< HEAD
 AS_IF([test "x$enable_shared" == "xyes"], [
-=======
-if test ."$enable_shared" = .yes
-then
->>>>>>> 5358b73b
     # compile as position independent code.
     # -fpic is apparently faster then -fPIC, but -fPIC works always.
     # From a SO comment (https://stackoverflow.com/a/3544211/3384414):
@@ -577,7 +482,6 @@
 
   AS_IF([test "x$with_pnetcdf" != "xyes"], [
     # Given a path to the library
-<<<<<<< HEAD
     AC_CHECK_FILES([$with_pnetcdf/include/pnetcdf.h], [PNCPATH=$with_pnetcdf],
       AC_MSG_NOTICE([parallel-netcdf not found in given directory])
     )
@@ -594,34 +498,12 @@
       AC_CHECK_FILES([$NCMPIDUMP_PATH/../include/pnetcdf.h], [PNCPATH=$NCMPIDUMP_PATH/../])
     ])
   ])
-=======
-    AC_CHECK_FILES($with_pnetcdf/include/pnetcdf.h, PNCPATH=$with_pnetcdf,)
-    if test "$PNCPATH" = ""
-    then
-      echo "parallel-netcdf not found in given directory"
-    fi
-  fi
-
-  # Find the utilities included with pnetcdf
-  if test "$PNCPATH" = ""
-  then
-    path=`which ncmpidump`
-    if test "$path" != ""
-    then
-      path=`dirname $path`
-      path=$path/..
-      AC_CHECK_FILES($path/include/pnetcdf.h , PNCPATH=$path,)
-    fi
-  fi
-fi
->>>>>>> 5358b73b
 
   AS_IF([test "x$PNCPATH" != "x"], [
     AC_CHECK_FILES($path/lib/libpnetcdf.a, PNCPATHLIB='lib',
       AC_CHECK_FILES($path/lib64/libpnetcdf.a, PNCPATHLIB='lib64', PNCPATH=''))
   ])
 
-<<<<<<< HEAD
   AS_IF([test "x$PNCPATH" = "x" && test "x$with_pnetcdf" != "x"], [
     AC_MSG_FAILURE([*** Parallel-NetCDF requested but not found])
   ])
@@ -630,12 +512,6 @@
 AS_IF([test "x$PNCPATH" = "x"], [
   AC_MSG_NOTICE([Parallel-NetCDF support disabled])
 ], [
-=======
-if test "$PNCPATH" = ""
-then
-  echo "Parallel-NetCDF support disabled"
-else
->>>>>>> 5358b73b
   # Set a compile-time flag
   CXXFLAGS="$CXXFLAGS -DPNCDF"
   EXTRA_INCS="$EXTRA_INCS -I$PNCPATH/include"
@@ -780,7 +656,6 @@
   save_CPPFLAGS="$CPPFLAGS"
   CPPFLAGS="$CPPFLAGS -I$PETSC_DIR/$PETSC_ARCH/include"
   AC_MSG_CHECKING([PETSc has SUNDIALS support])
-<<<<<<< HEAD
   AC_EGREP_CPP([yes], [
     #include <petscconf.h>
     #ifdef PETSC_HAVE_SUNDIALS
@@ -788,13 +663,6 @@
     #endif
   ], [PETSC_HAS_SUNDIALS="yes"],
      [PETSC_HAS_SUNDIALS="no"])
-=======
-  PETSC_HAS_SUNDIALS=`make -f petscmake$$ echo_sundials | grep -c sundials`
-
-  AS_IF([test "$PETSC_HAS_SUNDIALS" = "0"],
-        [PETSC_HAS_SUNDIALS="no"],
-        [PETSC_HAS_SUNDIALS="yes"])
->>>>>>> 5358b73b
   AC_MSG_RESULT([$PETSC_HAS_SUNDIALS])
   CPPFLAGS="$save_CPPFLAGS"
 
@@ -811,12 +679,7 @@
   EXTRA_INCS="$EXTRA_INCS \$(PETSC_CC_INCLUDES)"
   EXTRA_LIBS="$EXTRA_LIBS \$(PETSC_LIB)"
 
-<<<<<<< HEAD
   AS_IF([test "$PETSC_HAS_SUNDIALS" == "yes"], [
-=======
-  if test "$PETSC_HAS_SUNDIALS" = "yes"
-  then
->>>>>>> 5358b73b
     CXXFLAGS="$CXXFLAGS -DPETSC_HAS_SUNDIALS "
   ])
 ])
@@ -830,12 +693,7 @@
 AS_IF([test "$with_slepc" != "" && test "$with_slepc" != "no"], [
   AC_MSG_NOTICE([Searching for SLEPc])
 
-<<<<<<< HEAD
   AS_IF([test "$SLEPC_DIR" == ""], [
-=======
-  if test "$SLEPC_DIR" = ""
-  then
->>>>>>> 5358b73b
     AC_MSG_ERROR([*** --with-slepc specified but SLEPC_DIR not set])
   ])
 
@@ -886,18 +744,7 @@
     MUMPS="$with_mumps"
   ])
 
-<<<<<<< HEAD
   AS_IF([test "$MUMPS" == ""], [
-=======
-    # Check for libraries
-
-    MUMPS_INC=$MUMPS/include
-    MUMPS_LIB=$MUMPS/lib
-  fi
-
-  if test "$MUMPS" = ""
-  then
->>>>>>> 5358b73b
     # Look in some standard locations
     AC_CHECK_FILE(/usr/include/dmumps_c.h, MUMPS="/usr/",
       AC_CHECK_FILE($HOME/local/include/dmumps_c.h, MUMPS="$HOME/local/",))
@@ -907,7 +754,6 @@
     # Check all files needed
     MUMPS_INC=$MUMPS/include
     MUMPS_LIB=$MUMPS/lib
-<<<<<<< HEAD
     AC_CHECK_FILES([$MUMPS_INC/dmumps_c.h $MUMPS_LIB/libdmumps.a
       $MUMPS_LIB/libmumps_common.a $MUMPS_LIB/libpord.a
       $MUMPS_LIB/libscalapack.a
@@ -918,24 +764,6 @@
      MUMPS_LIB=""
     ])
   ])
-=======
-  fi
-
-  if test "$MUMPS" = "" && test "$PETSC_DIR" != ""
-  then
-    # Try PETSc installation
-
-    mumps_dir=`ls $PETSC_DIR/externalpackages/ | grep MUMPS`
-
-    if test "$mumps_dir" != ""
-    then
-      # PETSc has a MUMPS installation
-      MUMPS_INC=$PETSC_DIR/externalpackages/$mumps_dir/include
-      MUMPS_LIB=$PETSC_DIR/$PETSC_ARCH/lib
-      MUMPS=$PETSC_DIR/externalpackages/$mumps_dir
-    fi
-  fi
->>>>>>> 5358b73b
 
   save_LIBS=$LIBS
   save_LDFLAGS=$LDFLAGS
@@ -952,9 +780,8 @@
     AC_MSG_NOTICE([Using user supplied flags for MUMPS])
   ])
 
-<<<<<<< HEAD
   AC_LANG_PUSH([C++])
-  AC_MSG_CHECKING([if we can compiler MUMPS program])
+  AC_MSG_CHECKING([if we can compile MUMPS program])
   AC_LINK_IFELSE(
     [AC_LANG_PROGRAM([
        #include <dmumps_c.h>
@@ -976,15 +803,7 @@
   AS_IF([test "x$MUMPS_INC" != "x"], [
     AC_MSG_NOTICE([   Includes : $MUMPS_INC])
     AC_MSG_NOTICE([   Libraries: $MUMPS_LIB])
-=======
-  if test "$MUMPS" = ""
-  then
-    echo " -> MUMPS not found"
-  else
-    echo " -> MUMPS support enabled"
-    echo "   Includes : $MUMPS_INC"
-    echo "   Libraries: $MUMPS_LIB"
->>>>>>> 5358b73b
+
 
     EXTRA_INCS="$EXTRA_INCS -I$MUMPS_INC"
     EXTRA_LIBS="$EXTRA_LIBS -L$MUMPS_LIB -ldmumps -lmumps_common -lpord -lscalapack -lparmetis -lmetis -lptscotch -lptesmumps"
@@ -1104,7 +923,6 @@
 AS_IF([test "$with_scorep" != "no"], [
 
   AS_IF([test "$with_scorep" != "yes"], [
-<<<<<<< HEAD
     AC_MSG_NOTICE([Searching for Scorep executable in $with_scorep])
     AC_PATH_PROG([SCOREPPATH], [scorep], [], [$with_scorep])
   ], [
@@ -1115,29 +933,6 @@
   AS_IF([test "$SCOREPPATH" == ""], [
       AC_MSG_FAILURE([*** Scorep requested, but executable not found.
 Please supply the path using --with-scorep=/path/to/scorep])
-=======
-    # Given a path to the library
-    AC_CHECK_FILES($with_scorep/scorep, SCOREPPATH=$with_scorep,)
-    AS_IF([test "$SCOREPPATH" = ""],[
-      AC_MSG_NOTICE(["scorep not found in given directory"])
-    ],[])
-  ], 
-  [])
-
-  # Find the scorep binary
-  AS_IF([test "$SCOREPPATH" = ""], [
-    path=`which scorep`
-    AS_IF([test "$path" != ""], [
-      path=`dirname $path`
-      path=$path/..
-      AC_CHECK_FILES($path/bin/scorep , SCOREPPATH=$path,)
-      ], [])
-  ],
-  [])
-
-  AS_IF([test "$SCOREPPATH" = ""], [
-      AC_MSG_NOTICE(["SCOREP support disabled"])
->>>>>>> 5358b73b
   ],[
       # Set a compile-time flag
       CXXFLAGS="$CXXFLAGS -DBOUT_HAS_SCOREP"
@@ -1160,7 +955,6 @@
 AS_MKDIR_P(include)
 
 HAS_PVODE="no"
-<<<<<<< HEAD
 AS_IF([test "$with_pvode" != "no"], [
   AS_IF([test "$enable_pvode_openmp" != "no"  ], [
     AS_IF([test "$enable_openmp" != "no" ], [
@@ -1183,41 +977,6 @@
 
   CXX="$MPICXX" CXXFLAGS=$PVODE_FLAGS MKDIR="$MKDIR_P" RANLIB="$RANLIB" $MAKE -C externalpackages/PVODE/precon/ >> config-build.log 2>&1
   CXX="$MPICXX" CXXFLAGS=$PVODE_FLAGS MKDIR="$MKDIR_P" RANLIB="$RANLIB" $MAKE -C externalpackages/PVODE/source/ >> config-build.log 2>&1
-=======
-if ( test "$with_pvode" != "no" )
-then
-	AS_IF([test "$enable_pvode_openmp" != "no"  ],[
-	      AS_IF([test "$enable_openmp" != "no" ],[
-    	               PVODE_FLAGS="$CXXFLAGS $OPENMP_CXXFLAGS $CXX11_FLAGS"
-		       AC_MSG_NOTICE([PVODE being built with OpenMP support])
-		    ],[
-		       AC_MSG_ERROR([Cannot enable openmp in PVODE as configuring with OpenMP disabled])
-		       ])
-	      ],[
-	         PVODE_FLAGS="$CXXFLAGS $CXX11_FLAGS"
-	         AC_MSG_NOTICE([PVODE being built without OpenMP support])
-	])
-
-   # Clean PVODE
-   CXX="$MPICXX" CXXFLAGS=$PVODE_FLAGS MKDIR="$MKDIR_P" RANLIB="$RANLIB" $MAKE \
-       clean -C externalpackages/PVODE/ >> config-build.log 2>&1
-
-   #make -C externalpackages/PVODE/ clean
-
-    echo "* Building PVODE" | tee -a config-build.log
-    echo "*************************************************************" >> config-build.log
-
-    CXX="$MPICXX" CXXFLAGS=$PVODE_FLAGS MKDIR="$MKDIR_P" RANLIB="$RANLIB" \
-      AR="ar" ARFLAGS="$ARFLAGS" $MAKE -C externalpackages/PVODE/ >> config-build.log 2>&1
-
-    ex=$?
-    if [[ -f externalpackages/PVODE/lib/libpvode.a ]] && test $ex -eq 0
-    then
-      echo "*************************************************************" >> config-build.log
-      echo "* Successfully built PVODE" | tee -a config-build.log
-      echo "*	************************************************************" >> config-build.log
-      echo "* Installing PVODE into bout++ sourcetree" | tee -a config-build.log
->>>>>>> 5358b73b
 
   AS_IF([test -f externalpackages/PVODE/lib/libpvode.a ], [
     AC_MSG_NOTICE([Successfully built PVODE])
